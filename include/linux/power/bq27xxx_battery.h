#ifndef __LINUX_BQ27X00_BATTERY_H__
#define __LINUX_BQ27X00_BATTERY_H__

enum bq27xxx_chip {
	BQ27000 = 1, /* bq27000, bq27200 */
	BQ27010, /* bq27010, bq27210 */
	BQ2750X, /* bq27500 deprecated alias */
	BQ2751X, /* bq27510, bq27520 deprecated alias */
	BQ2752X,
	BQ27500, /* bq27500/1 */
	BQ27510G1, /* bq27510G1 */
	BQ27510G2, /* bq27510G2 */
	BQ27510G3, /* bq27510G3 */
	BQ27520G1, /* bq27520G1 */
	BQ27520G2, /* bq27520G2 */
	BQ27520G3, /* bq27520G3 */
	BQ27520G4, /* bq27520G4 */
	BQ27530, /* bq27530, bq27531 */
	BQ27531,
	BQ27541, /* bq27541, bq27542, bq27546, bq27742 */
	BQ27542,
	BQ27546,
	BQ27742,
	BQ27545, /* bq27545 */
	BQ27421, /* bq27421, bq27425, bq27441, bq27621 */
	BQ27425,
	BQ27441,
	BQ27621,
};

struct bq27xxx_device_info;
struct bq27xxx_access_methods {
	int (*read)(struct bq27xxx_device_info *di, u8 reg, bool single);
	int (*write)(struct bq27xxx_device_info *di, u8 reg, int value, bool single);
	int (*read_bulk)(struct bq27xxx_device_info *di, u8 reg, u8 *data, int len);
	int (*write_bulk)(struct bq27xxx_device_info *di, u8 reg, u8 *data, int len);
};

struct bq27xxx_reg_cache {
	int temperature;
	int time_to_empty;
	int time_to_empty_avg;
	int time_to_full;
	int charge_full;
	int cycle_count;
	int capacity;
	int energy;
	int flags;
	int power_avg;
	int health;
};

struct bq27xxx_device_info {
	struct device *dev;
	int id;
	enum bq27xxx_chip chip;
<<<<<<< HEAD
	bool ram_chip;
=======
	u32 opts;
>>>>>>> bb176f67
	const char *name;
	struct bq27xxx_dm_reg *dm_regs;
	u32 unseal_key;
	struct bq27xxx_access_methods bus;
	struct bq27xxx_reg_cache cache;
	int charge_design_full;
	unsigned long last_update;
	struct delayed_work work;
	struct power_supply *bat;
	struct list_head list;
	struct mutex lock;
	u8 *regs;
};

void bq27xxx_battery_update(struct bq27xxx_device_info *di);
int bq27xxx_battery_setup(struct bq27xxx_device_info *di);
void bq27xxx_battery_teardown(struct bq27xxx_device_info *di);

#endif<|MERGE_RESOLUTION|>--- conflicted
+++ resolved
@@ -54,11 +54,7 @@
 	struct device *dev;
 	int id;
 	enum bq27xxx_chip chip;
-<<<<<<< HEAD
-	bool ram_chip;
-=======
 	u32 opts;
->>>>>>> bb176f67
 	const char *name;
 	struct bq27xxx_dm_reg *dm_regs;
 	u32 unseal_key;
