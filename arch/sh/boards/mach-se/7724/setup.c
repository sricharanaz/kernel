--- conflicted
+++ resolved
@@ -303,8 +303,6 @@
 	.resource = sh_eth_resources,
 };
 
-<<<<<<< HEAD
-=======
 static struct r8a66597_platdata sh7724_usb0_host_data = {
 };
 
@@ -333,7 +331,6 @@
 	.resource	= sh7724_usb0_host_resources,
 };
 
->>>>>>> 9799218a
 static struct platform_device *ms7724se_devices[] __initdata = {
 	&heartbeat_device,
 	&smc91x_eth_device,
@@ -343,10 +340,7 @@
 	&ceu1_device,
 	&keysc_device,
 	&sh_eth_device,
-<<<<<<< HEAD
-=======
 	&sh7724_usb0_host_device,
->>>>>>> 9799218a
 };
 
 #define EEPROM_OP   0xBA206000
