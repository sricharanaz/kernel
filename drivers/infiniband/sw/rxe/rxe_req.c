/*
 * Copyright (c) 2016 Mellanox Technologies Ltd. All rights reserved.
 * Copyright (c) 2015 System Fabric Works, Inc. All rights reserved.
 *
 * This software is available to you under a choice of one of two
 * licenses.  You may choose to be licensed under the terms of the GNU
 * General Public License (GPL) Version 2, available from the file
 * COPYING in the main directory of this source tree, or the
 * OpenIB.org BSD license below:
 *
 *     Redistribution and use in source and binary forms, with or
 *     without modification, are permitted provided that the following
 *     conditions are met:
 *
 *	- Redistributions of source code must retain the above
 *	  copyright notice, this list of conditions and the following
 *	  disclaimer.
 *
 *	- Redistributions in binary form must reproduce the above
 *	  copyright notice, this list of conditions and the following
 *	  disclaimer in the documentation and/or other materials
 *	  provided with the distribution.
 *
 * THE SOFTWARE IS PROVIDED "AS IS", WITHOUT WARRANTY OF ANY KIND,
 * EXPRESS OR IMPLIED, INCLUDING BUT NOT LIMITED TO THE WARRANTIES OF
 * MERCHANTABILITY, FITNESS FOR A PARTICULAR PURPOSE AND
 * NONINFRINGEMENT. IN NO EVENT SHALL THE AUTHORS OR COPYRIGHT HOLDERS
 * BE LIABLE FOR ANY CLAIM, DAMAGES OR OTHER LIABILITY, WHETHER IN AN
 * ACTION OF CONTRACT, TORT OR OTHERWISE, ARISING FROM, OUT OF OR IN
 * CONNECTION WITH THE SOFTWARE OR THE USE OR OTHER DEALINGS IN THE
 * SOFTWARE.
 */

#include <linux/skbuff.h>

#include "rxe.h"
#include "rxe_loc.h"
#include "rxe_queue.h"

static int next_opcode(struct rxe_qp *qp, struct rxe_send_wqe *wqe,
		       u32 opcode);

static inline void retry_first_write_send(struct rxe_qp *qp,
					  struct rxe_send_wqe *wqe,
					  unsigned mask, int npsn)
{
	int i;

	for (i = 0; i < npsn; i++) {
		int to_send = (wqe->dma.resid > qp->mtu) ?
				qp->mtu : wqe->dma.resid;

		qp->req.opcode = next_opcode(qp, wqe,
					     wqe->wr.opcode);

		if (wqe->wr.send_flags & IB_SEND_INLINE) {
			wqe->dma.resid -= to_send;
			wqe->dma.sge_offset += to_send;
		} else {
			advance_dma_data(&wqe->dma, to_send);
		}
		if (mask & WR_WRITE_MASK)
			wqe->iova += qp->mtu;
	}
}

static void req_retry(struct rxe_qp *qp)
{
	struct rxe_send_wqe *wqe;
	unsigned int wqe_index;
	unsigned int mask;
	int npsn;
	int first = 1;

	wqe = queue_head(qp->sq.queue);
	npsn = (qp->comp.psn - wqe->first_psn) & BTH_PSN_MASK;

	qp->req.wqe_index	= consumer_index(qp->sq.queue);
	qp->req.psn		= qp->comp.psn;
	qp->req.opcode		= -1;

	for (wqe_index = consumer_index(qp->sq.queue);
		wqe_index != producer_index(qp->sq.queue);
		wqe_index = next_index(qp->sq.queue, wqe_index)) {
		wqe = addr_from_index(qp->sq.queue, wqe_index);
		mask = wr_opcode_mask(wqe->wr.opcode, qp);

		if (wqe->state == wqe_state_posted)
			break;

		if (wqe->state == wqe_state_done)
			continue;

		wqe->iova = (mask & WR_ATOMIC_MASK) ?
			     wqe->wr.wr.atomic.remote_addr :
			     (mask & WR_READ_OR_WRITE_MASK) ?
			     wqe->wr.wr.rdma.remote_addr :
			     0;

		if (!first || (mask & WR_READ_MASK) == 0) {
			wqe->dma.resid = wqe->dma.length;
			wqe->dma.cur_sge = 0;
			wqe->dma.sge_offset = 0;
		}

		if (first) {
			first = 0;

			if (mask & WR_WRITE_OR_SEND_MASK)
				retry_first_write_send(qp, wqe, mask, npsn);

			if (mask & WR_READ_MASK)
				wqe->iova += npsn * qp->mtu;
		}

		wqe->state = wqe_state_posted;
	}
}

void rnr_nak_timer(unsigned long data)
{
	struct rxe_qp *qp = (struct rxe_qp *)data;

	pr_debug("qp#%d rnr nak timer fired\n", qp_num(qp));
	rxe_run_task(&qp->req.task, 1);
}

static struct rxe_send_wqe *req_next_wqe(struct rxe_qp *qp)
{
	struct rxe_send_wqe *wqe = queue_head(qp->sq.queue);
	unsigned long flags;

	if (unlikely(qp->req.state == QP_STATE_DRAIN)) {
		/* check to see if we are drained;
		 * state_lock used by requester and completer
		 */
		spin_lock_irqsave(&qp->state_lock, flags);
		do {
			if (qp->req.state != QP_STATE_DRAIN) {
				/* comp just finished */
				spin_unlock_irqrestore(&qp->state_lock,
						       flags);
				break;
			}

			if (wqe && ((qp->req.wqe_index !=
				consumer_index(qp->sq.queue)) ||
				(wqe->state != wqe_state_posted))) {
				/* comp not done yet */
				spin_unlock_irqrestore(&qp->state_lock,
						       flags);
				break;
			}

			qp->req.state = QP_STATE_DRAINED;
			spin_unlock_irqrestore(&qp->state_lock, flags);

			if (qp->ibqp.event_handler) {
				struct ib_event ev;

				ev.device = qp->ibqp.device;
				ev.element.qp = &qp->ibqp;
				ev.event = IB_EVENT_SQ_DRAINED;
				qp->ibqp.event_handler(&ev,
					qp->ibqp.qp_context);
			}
		} while (0);
	}

	if (qp->req.wqe_index == producer_index(qp->sq.queue))
		return NULL;

	wqe = addr_from_index(qp->sq.queue, qp->req.wqe_index);

	if (unlikely((qp->req.state == QP_STATE_DRAIN ||
		      qp->req.state == QP_STATE_DRAINED) &&
		     (wqe->state != wqe_state_processing)))
		return NULL;

	if (unlikely((wqe->wr.send_flags & IB_SEND_FENCE) &&
		     (qp->req.wqe_index != consumer_index(qp->sq.queue)))) {
		qp->req.wait_fence = 1;
		return NULL;
	}

	wqe->mask = wr_opcode_mask(wqe->wr.opcode, qp);
	return wqe;
}

static int next_opcode_rc(struct rxe_qp *qp, u32 opcode, int fits)
{
	switch (opcode) {
	case IB_WR_RDMA_WRITE:
		if (qp->req.opcode == IB_OPCODE_RC_RDMA_WRITE_FIRST ||
		    qp->req.opcode == IB_OPCODE_RC_RDMA_WRITE_MIDDLE)
			return fits ?
				IB_OPCODE_RC_RDMA_WRITE_LAST :
				IB_OPCODE_RC_RDMA_WRITE_MIDDLE;
		else
			return fits ?
				IB_OPCODE_RC_RDMA_WRITE_ONLY :
				IB_OPCODE_RC_RDMA_WRITE_FIRST;

	case IB_WR_RDMA_WRITE_WITH_IMM:
		if (qp->req.opcode == IB_OPCODE_RC_RDMA_WRITE_FIRST ||
		    qp->req.opcode == IB_OPCODE_RC_RDMA_WRITE_MIDDLE)
			return fits ?
				IB_OPCODE_RC_RDMA_WRITE_LAST_WITH_IMMEDIATE :
				IB_OPCODE_RC_RDMA_WRITE_MIDDLE;
		else
			return fits ?
				IB_OPCODE_RC_RDMA_WRITE_ONLY_WITH_IMMEDIATE :
				IB_OPCODE_RC_RDMA_WRITE_FIRST;

	case IB_WR_SEND:
		if (qp->req.opcode == IB_OPCODE_RC_SEND_FIRST ||
		    qp->req.opcode == IB_OPCODE_RC_SEND_MIDDLE)
			return fits ?
				IB_OPCODE_RC_SEND_LAST :
				IB_OPCODE_RC_SEND_MIDDLE;
		else
			return fits ?
				IB_OPCODE_RC_SEND_ONLY :
				IB_OPCODE_RC_SEND_FIRST;

	case IB_WR_SEND_WITH_IMM:
		if (qp->req.opcode == IB_OPCODE_RC_SEND_FIRST ||
		    qp->req.opcode == IB_OPCODE_RC_SEND_MIDDLE)
			return fits ?
				IB_OPCODE_RC_SEND_LAST_WITH_IMMEDIATE :
				IB_OPCODE_RC_SEND_MIDDLE;
		else
			return fits ?
				IB_OPCODE_RC_SEND_ONLY_WITH_IMMEDIATE :
				IB_OPCODE_RC_SEND_FIRST;

	case IB_WR_RDMA_READ:
		return IB_OPCODE_RC_RDMA_READ_REQUEST;

	case IB_WR_ATOMIC_CMP_AND_SWP:
		return IB_OPCODE_RC_COMPARE_SWAP;

	case IB_WR_ATOMIC_FETCH_AND_ADD:
		return IB_OPCODE_RC_FETCH_ADD;

	case IB_WR_SEND_WITH_INV:
		if (qp->req.opcode == IB_OPCODE_RC_SEND_FIRST ||
		    qp->req.opcode == IB_OPCODE_RC_SEND_MIDDLE)
			return fits ? IB_OPCODE_RC_SEND_LAST_WITH_INVALIDATE :
				IB_OPCODE_RC_SEND_MIDDLE;
		else
			return fits ? IB_OPCODE_RC_SEND_ONLY_WITH_INVALIDATE :
				IB_OPCODE_RC_SEND_FIRST;
	case IB_WR_REG_MR:
	case IB_WR_LOCAL_INV:
		return opcode;
	}

	return -EINVAL;
}

static int next_opcode_uc(struct rxe_qp *qp, u32 opcode, int fits)
{
	switch (opcode) {
	case IB_WR_RDMA_WRITE:
		if (qp->req.opcode == IB_OPCODE_UC_RDMA_WRITE_FIRST ||
		    qp->req.opcode == IB_OPCODE_UC_RDMA_WRITE_MIDDLE)
			return fits ?
				IB_OPCODE_UC_RDMA_WRITE_LAST :
				IB_OPCODE_UC_RDMA_WRITE_MIDDLE;
		else
			return fits ?
				IB_OPCODE_UC_RDMA_WRITE_ONLY :
				IB_OPCODE_UC_RDMA_WRITE_FIRST;

	case IB_WR_RDMA_WRITE_WITH_IMM:
		if (qp->req.opcode == IB_OPCODE_UC_RDMA_WRITE_FIRST ||
		    qp->req.opcode == IB_OPCODE_UC_RDMA_WRITE_MIDDLE)
			return fits ?
				IB_OPCODE_UC_RDMA_WRITE_LAST_WITH_IMMEDIATE :
				IB_OPCODE_UC_RDMA_WRITE_MIDDLE;
		else
			return fits ?
				IB_OPCODE_UC_RDMA_WRITE_ONLY_WITH_IMMEDIATE :
				IB_OPCODE_UC_RDMA_WRITE_FIRST;

	case IB_WR_SEND:
		if (qp->req.opcode == IB_OPCODE_UC_SEND_FIRST ||
		    qp->req.opcode == IB_OPCODE_UC_SEND_MIDDLE)
			return fits ?
				IB_OPCODE_UC_SEND_LAST :
				IB_OPCODE_UC_SEND_MIDDLE;
		else
			return fits ?
				IB_OPCODE_UC_SEND_ONLY :
				IB_OPCODE_UC_SEND_FIRST;

	case IB_WR_SEND_WITH_IMM:
		if (qp->req.opcode == IB_OPCODE_UC_SEND_FIRST ||
		    qp->req.opcode == IB_OPCODE_UC_SEND_MIDDLE)
			return fits ?
				IB_OPCODE_UC_SEND_LAST_WITH_IMMEDIATE :
				IB_OPCODE_UC_SEND_MIDDLE;
		else
			return fits ?
				IB_OPCODE_UC_SEND_ONLY_WITH_IMMEDIATE :
				IB_OPCODE_UC_SEND_FIRST;
	}

	return -EINVAL;
}

static int next_opcode(struct rxe_qp *qp, struct rxe_send_wqe *wqe,
		       u32 opcode)
{
	int fits = (wqe->dma.resid <= qp->mtu);

	switch (qp_type(qp)) {
	case IB_QPT_RC:
		return next_opcode_rc(qp, opcode, fits);

	case IB_QPT_UC:
		return next_opcode_uc(qp, opcode, fits);

	case IB_QPT_SMI:
	case IB_QPT_UD:
	case IB_QPT_GSI:
		switch (opcode) {
		case IB_WR_SEND:
			return IB_OPCODE_UD_SEND_ONLY;

		case IB_WR_SEND_WITH_IMM:
			return IB_OPCODE_UD_SEND_ONLY_WITH_IMMEDIATE;
		}
		break;

	default:
		break;
	}

	return -EINVAL;
}

static inline int check_init_depth(struct rxe_qp *qp, struct rxe_send_wqe *wqe)
{
	int depth;

	if (wqe->has_rd_atomic)
		return 0;

	qp->req.need_rd_atomic = 1;
	depth = atomic_dec_return(&qp->req.rd_atomic);

	if (depth >= 0) {
		qp->req.need_rd_atomic = 0;
		wqe->has_rd_atomic = 1;
		return 0;
	}

	atomic_inc(&qp->req.rd_atomic);
	return -EAGAIN;
}

static inline int get_mtu(struct rxe_qp *qp, struct rxe_send_wqe *wqe)
{
	struct rxe_dev *rxe = to_rdev(qp->ibqp.device);
	struct rxe_port *port;
	struct rxe_av *av;

	if ((qp_type(qp) == IB_QPT_RC) || (qp_type(qp) == IB_QPT_UC))
		return qp->mtu;

	av = &wqe->av;
	port = &rxe->port;

	return port->mtu_cap;
}

static struct sk_buff *init_req_packet(struct rxe_qp *qp,
				       struct rxe_send_wqe *wqe,
				       int opcode, int payload,
				       struct rxe_pkt_info *pkt)
{
	struct rxe_dev		*rxe = to_rdev(qp->ibqp.device);
	struct rxe_port		*port = &rxe->port;
	struct sk_buff		*skb;
	struct rxe_send_wr	*ibwr = &wqe->wr;
	struct rxe_av		*av;
	int			pad = (-payload) & 0x3;
	int			paylen;
	int			solicited;
	u16			pkey;
	u32			qp_num;
	int			ack_req;

	/* length from start of bth to end of icrc */
	paylen = rxe_opcode[opcode].length + payload + pad + RXE_ICRC_SIZE;

	/* pkt->hdr, rxe, port_num and mask are initialized in ifc
	 * layer
	 */
	pkt->opcode	= opcode;
	pkt->qp		= qp;
	pkt->psn	= qp->req.psn;
	pkt->mask	= rxe_opcode[opcode].mask;
	pkt->paylen	= paylen;
	pkt->offset	= 0;
	pkt->wqe	= wqe;

	/* init skb */
	av = rxe_get_av(pkt);
	skb = rxe->ifc_ops->init_packet(rxe, av, paylen, pkt);
	if (unlikely(!skb))
		return NULL;

	/* init bth */
	solicited = (ibwr->send_flags & IB_SEND_SOLICITED) &&
			(pkt->mask & RXE_END_MASK) &&
			((pkt->mask & (RXE_SEND_MASK)) ||
			(pkt->mask & (RXE_WRITE_MASK | RXE_IMMDT_MASK)) ==
			(RXE_WRITE_MASK | RXE_IMMDT_MASK));

	pkey = (qp_type(qp) == IB_QPT_GSI) ?
		 port->pkey_tbl[ibwr->wr.ud.pkey_index] :
		 port->pkey_tbl[qp->attr.pkey_index];

	qp_num = (pkt->mask & RXE_DETH_MASK) ? ibwr->wr.ud.remote_qpn :
					 qp->attr.dest_qp_num;

	ack_req = ((pkt->mask & RXE_END_MASK) ||
		(qp->req.noack_pkts++ > RXE_MAX_PKT_PER_ACK));
	if (ack_req)
		qp->req.noack_pkts = 0;

	bth_init(pkt, pkt->opcode, solicited, 0, pad, pkey, qp_num,
		 ack_req, pkt->psn);

	/* init optional headers */
	if (pkt->mask & RXE_RETH_MASK) {
		reth_set_rkey(pkt, ibwr->wr.rdma.rkey);
		reth_set_va(pkt, wqe->iova);
		reth_set_len(pkt, wqe->dma.length);
	}

	if (pkt->mask & RXE_IMMDT_MASK)
		immdt_set_imm(pkt, ibwr->ex.imm_data);

	if (pkt->mask & RXE_IETH_MASK)
		ieth_set_rkey(pkt, ibwr->ex.invalidate_rkey);

	if (pkt->mask & RXE_ATMETH_MASK) {
		atmeth_set_va(pkt, wqe->iova);
		if (opcode == IB_OPCODE_RC_COMPARE_SWAP ||
		    opcode == IB_OPCODE_RD_COMPARE_SWAP) {
			atmeth_set_swap_add(pkt, ibwr->wr.atomic.swap);
			atmeth_set_comp(pkt, ibwr->wr.atomic.compare_add);
		} else {
			atmeth_set_swap_add(pkt, ibwr->wr.atomic.compare_add);
		}
		atmeth_set_rkey(pkt, ibwr->wr.atomic.rkey);
	}

	if (pkt->mask & RXE_DETH_MASK) {
		if (qp->ibqp.qp_num == 1)
			deth_set_qkey(pkt, GSI_QKEY);
		else
			deth_set_qkey(pkt, ibwr->wr.ud.remote_qkey);
		deth_set_sqp(pkt, qp->ibqp.qp_num);
	}

	return skb;
}

static int fill_packet(struct rxe_qp *qp, struct rxe_send_wqe *wqe,
		       struct rxe_pkt_info *pkt, struct sk_buff *skb,
		       int paylen)
{
	struct rxe_dev *rxe = to_rdev(qp->ibqp.device);
	u32 crc = 0;
	u32 *p;
	int err;

	err = rxe->ifc_ops->prepare(rxe, pkt, skb, &crc);
	if (err)
		return err;

	if (pkt->mask & RXE_WRITE_OR_SEND) {
		if (wqe->wr.send_flags & IB_SEND_INLINE) {
			u8 *tmp = &wqe->dma.inline_data[wqe->dma.sge_offset];

			crc = crc32_le(crc, tmp, paylen);

			memcpy(payload_addr(pkt), tmp, paylen);

			wqe->dma.resid -= paylen;
			wqe->dma.sge_offset += paylen;
		} else {
			err = copy_data(rxe, qp->pd, 0, &wqe->dma,
					payload_addr(pkt), paylen,
					from_mem_obj,
					&crc);
			if (err)
				return err;
		}
	}
	p = payload_addr(pkt) + paylen + bth_pad(pkt);

	*p = ~crc;

	return 0;
}

static void update_wqe_state(struct rxe_qp *qp,
		struct rxe_send_wqe *wqe,
		struct rxe_pkt_info *pkt)
{
	if (pkt->mask & RXE_END_MASK) {
		if (qp_type(qp) == IB_QPT_RC)
			wqe->state = wqe_state_pending;
	} else {
		wqe->state = wqe_state_processing;
	}
}

static void update_wqe_psn(struct rxe_qp *qp,
			   struct rxe_send_wqe *wqe,
			   struct rxe_pkt_info *pkt,
			   int payload)
{
	/* number of packets left to send including current one */
	int num_pkt = (wqe->dma.resid + payload + qp->mtu - 1) / qp->mtu;

	/* handle zero length packet case */
	if (num_pkt == 0)
		num_pkt = 1;

	if (pkt->mask & RXE_START_MASK) {
		wqe->first_psn = qp->req.psn;
		wqe->last_psn = (qp->req.psn + num_pkt - 1) & BTH_PSN_MASK;
	}

	if (pkt->mask & RXE_READ_MASK)
		qp->req.psn = (wqe->first_psn + num_pkt) & BTH_PSN_MASK;
	else
		qp->req.psn = (qp->req.psn + 1) & BTH_PSN_MASK;
}

static void save_state(struct rxe_send_wqe *wqe,
		       struct rxe_qp *qp,
		       struct rxe_send_wqe *rollback_wqe,
		       u32 *rollback_psn)
{
	rollback_wqe->state     = wqe->state;
	rollback_wqe->first_psn = wqe->first_psn;
	rollback_wqe->last_psn  = wqe->last_psn;
	*rollback_psn		= qp->req.psn;
}

static void rollback_state(struct rxe_send_wqe *wqe,
			   struct rxe_qp *qp,
			   struct rxe_send_wqe *rollback_wqe,
			   u32 rollback_psn)
{
	wqe->state     = rollback_wqe->state;
	wqe->first_psn = rollback_wqe->first_psn;
	wqe->last_psn  = rollback_wqe->last_psn;
	qp->req.psn    = rollback_psn;
}

static void update_state(struct rxe_qp *qp, struct rxe_send_wqe *wqe,
			 struct rxe_pkt_info *pkt, int payload)
{
	qp->req.opcode = pkt->opcode;

	if (pkt->mask & RXE_END_MASK)
		qp->req.wqe_index = next_index(qp->sq.queue, qp->req.wqe_index);

	qp->need_req_skb = 0;

	if (qp->qp_timeout_jiffies && !timer_pending(&qp->retrans_timer))
		mod_timer(&qp->retrans_timer,
			  jiffies + qp->qp_timeout_jiffies);
}

int rxe_requester(void *arg)
{
	struct rxe_qp *qp = (struct rxe_qp *)arg;
	struct rxe_pkt_info pkt;
	struct sk_buff *skb;
	struct rxe_send_wqe *wqe;
	enum rxe_hdr_mask mask;
	int payload;
	int mtu;
	int opcode;
	int ret;
	struct rxe_send_wqe rollback_wqe;
	u32 rollback_psn;

	rxe_add_ref(qp);

next_wqe:
	if (unlikely(!qp->valid || qp->req.state == QP_STATE_ERROR))
		goto exit;

	if (unlikely(qp->req.state == QP_STATE_RESET)) {
		qp->req.wqe_index = consumer_index(qp->sq.queue);
		qp->req.opcode = -1;
		qp->req.need_rd_atomic = 0;
		qp->req.wait_psn = 0;
		qp->req.need_retry = 0;
		goto exit;
	}

	if (unlikely(qp->req.need_retry)) {
		req_retry(qp);
		qp->req.need_retry = 0;
	}

	wqe = req_next_wqe(qp);
	if (unlikely(!wqe))
		goto exit;

	if (wqe->mask & WR_REG_MASK) {
		if (wqe->wr.opcode == IB_WR_LOCAL_INV) {
			struct rxe_dev *rxe = to_rdev(qp->ibqp.device);
			struct rxe_mem *rmr;

			rmr = rxe_pool_get_index(&rxe->mr_pool,
						 wqe->wr.ex.invalidate_rkey >> 8);
			if (!rmr) {
				pr_err("No mr for key %#x\n",
				       wqe->wr.ex.invalidate_rkey);
				wqe->state = wqe_state_error;
				wqe->status = IB_WC_MW_BIND_ERR;
				goto exit;
			}
			rmr->state = RXE_MEM_STATE_FREE;
			wqe->state = wqe_state_done;
			wqe->status = IB_WC_SUCCESS;
		} else if (wqe->wr.opcode == IB_WR_REG_MR) {
			struct rxe_mem *rmr = to_rmr(wqe->wr.wr.reg.mr);

			rmr->state = RXE_MEM_STATE_VALID;
			rmr->access = wqe->wr.wr.reg.access;
			rmr->lkey = wqe->wr.wr.reg.key;
			rmr->rkey = wqe->wr.wr.reg.key;
			wqe->state = wqe_state_done;
			wqe->status = IB_WC_SUCCESS;
		} else {
			goto exit;
		}
		qp->req.wqe_index = next_index(qp->sq.queue,
						qp->req.wqe_index);
		goto next_wqe;
	}

	if (unlikely(qp_type(qp) == IB_QPT_RC &&
		     qp->req.psn > (qp->comp.psn + RXE_MAX_UNACKED_PSNS))) {
		qp->req.wait_psn = 1;
		goto exit;
	}

	/* Limit the number of inflight SKBs per QP */
	if (unlikely(atomic_read(&qp->skb_out) >
		     RXE_INFLIGHT_SKBS_PER_QP_HIGH)) {
		qp->need_req_skb = 1;
		goto exit;
	}

	opcode = next_opcode(qp, wqe, wqe->wr.opcode);
	if (unlikely(opcode < 0)) {
		wqe->status = IB_WC_LOC_QP_OP_ERR;
		goto exit;
	}

	mask = rxe_opcode[opcode].mask;
	if (unlikely(mask & RXE_READ_OR_ATOMIC)) {
		if (check_init_depth(qp, wqe))
			goto exit;
	}

	mtu = get_mtu(qp, wqe);
	payload = (mask & RXE_WRITE_OR_SEND) ? wqe->dma.resid : 0;
	if (payload > mtu) {
		if (qp_type(qp) == IB_QPT_UD) {
			/* C10-93.1.1: If the total sum of all the buffer lengths specified for a
			 * UD message exceeds the MTU of the port as returned by QueryHCA, the CI
			 * shall not emit any packets for this message. Further, the CI shall not
			 * generate an error due to this condition.
			 */

			/* fake a successful UD send */
			wqe->first_psn = qp->req.psn;
			wqe->last_psn = qp->req.psn;
			qp->req.psn = (qp->req.psn + 1) & BTH_PSN_MASK;
			qp->req.opcode = IB_OPCODE_UD_SEND_ONLY;
			qp->req.wqe_index = next_index(qp->sq.queue,
						       qp->req.wqe_index);
			wqe->state = wqe_state_done;
			wqe->status = IB_WC_SUCCESS;
			__rxe_do_task(&qp->comp.task);
			return 0;
		}
		payload = mtu;
	}

	skb = init_req_packet(qp, wqe, opcode, payload, &pkt);
	if (unlikely(!skb)) {
		pr_err("qp#%d Failed allocating skb\n", qp_num(qp));
		goto err;
	}

	if (fill_packet(qp, wqe, &pkt, skb, payload)) {
		pr_debug("qp#%d Error during fill packet\n", qp_num(qp));
		goto err;
	}

	/*
	 * To prevent a race on wqe access between requester and completer,
	 * wqe members state and psn need to be set before calling
	 * rxe_xmit_packet().
	 * Otherwise, completer might initiate an unjustified retry flow.
	 */
	save_state(wqe, qp, &rollback_wqe, &rollback_psn);
	update_wqe_state(qp, wqe, &pkt);
	update_wqe_psn(qp, wqe, &pkt, payload);
	ret = rxe_xmit_packet(to_rdev(qp->ibqp.device), qp, &pkt, skb);
	if (ret) {
		qp->need_req_skb = 1;
		kfree_skb(skb);

		rollback_state(wqe, qp, &rollback_wqe, rollback_psn);

		if (ret == -EAGAIN) {
			rxe_run_task(&qp->req.task, 1);
			goto exit;
		}

		goto err;
	}

	update_state(qp, wqe, &pkt, payload);

	goto next_wqe;

err:
	kfree_skb(skb);
	wqe->status = IB_WC_LOC_PROT_ERR;
	wqe->state = wqe_state_error;

<<<<<<< HEAD
	/*
	 * IBA Spec. Section 10.7.3.1 SIGNALED COMPLETIONS
	 * ---------8<---------8<-------------
	 * ...Note that if a completion error occurs, a Work Completion
	 * will always be generated, even if the signaling
	 * indicator requests an Unsignaled Completion.
	 * ---------8<---------8<-------------
	 */
	wqe->wr.send_flags |= IB_SEND_SIGNALED;
	__rxe_do_task(&qp->comp.task);
	return -EAGAIN;
=======
complete:
	if (qp_type(qp) != IB_QPT_RC) {
		while (rxe_completer(qp) == 0)
			;
	}
	rxe_drop_ref(qp);
	return 0;
>>>>>>> 6f94ba20

exit:
	rxe_drop_ref(qp);
	return -EAGAIN;
}<|MERGE_RESOLUTION|>--- conflicted
+++ resolved
@@ -699,6 +699,7 @@
 			wqe->state = wqe_state_done;
 			wqe->status = IB_WC_SUCCESS;
 			__rxe_do_task(&qp->comp.task);
+			rxe_drop_ref(qp);
 			return 0;
 		}
 		payload = mtu;
@@ -748,7 +749,6 @@
 	wqe->status = IB_WC_LOC_PROT_ERR;
 	wqe->state = wqe_state_error;
 
-<<<<<<< HEAD
 	/*
 	 * IBA Spec. Section 10.7.3.1 SIGNALED COMPLETIONS
 	 * ---------8<---------8<-------------
@@ -759,17 +759,6 @@
 	 */
 	wqe->wr.send_flags |= IB_SEND_SIGNALED;
 	__rxe_do_task(&qp->comp.task);
-	return -EAGAIN;
-=======
-complete:
-	if (qp_type(qp) != IB_QPT_RC) {
-		while (rxe_completer(qp) == 0)
-			;
-	}
-	rxe_drop_ref(qp);
-	return 0;
->>>>>>> 6f94ba20
-
 exit:
 	rxe_drop_ref(qp);
 	return -EAGAIN;
