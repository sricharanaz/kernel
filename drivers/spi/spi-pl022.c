/*
 * A driver for the ARM PL022 PrimeCell SSP/SPI bus master.
 *
 * Copyright (C) 2008-2012 ST-Ericsson AB
 * Copyright (C) 2006 STMicroelectronics Pvt. Ltd.
 *
 * Author: Linus Walleij <linus.walleij@stericsson.com>
 *
 * Initial version inspired by:
 *	linux-2.6.17-rc3-mm1/drivers/spi/pxa2xx_spi.c
 * Initial adoption to PL022 by:
 *      Sachin Verma <sachin.verma@st.com>
 *
 * This program is free software; you can redistribute it and/or modify
 * it under the terms of the GNU General Public License as published by
 * the Free Software Foundation; either version 2 of the License, or
 * (at your option) any later version.
 *
 * This program is distributed in the hope that it will be useful,
 * but WITHOUT ANY WARRANTY; without even the implied warranty of
 * MERCHANTABILITY or FITNESS FOR A PARTICULAR PURPOSE.  See the
 * GNU General Public License for more details.
 */

#include <linux/init.h>
#include <linux/module.h>
#include <linux/device.h>
#include <linux/ioport.h>
#include <linux/errno.h>
#include <linux/interrupt.h>
#include <linux/spi/spi.h>
#include <linux/delay.h>
#include <linux/clk.h>
#include <linux/err.h>
#include <linux/amba/bus.h>
#include <linux/amba/pl022.h>
#include <linux/io.h>
#include <linux/slab.h>
#include <linux/dmaengine.h>
#include <linux/dma-mapping.h>
#include <linux/scatterlist.h>
#include <linux/pm_runtime.h>
#include <linux/gpio.h>
#include <linux/of_gpio.h>
#include <linux/pinctrl/consumer.h>

/*
 * This macro is used to define some register default values.
 * reg is masked with mask, the OR:ed with an (again masked)
 * val shifted sb steps to the left.
 */
#define SSP_WRITE_BITS(reg, val, mask, sb) \
 ((reg) = (((reg) & ~(mask)) | (((val)<<(sb)) & (mask))))

/*
 * This macro is also used to define some default values.
 * It will just shift val by sb steps to the left and mask
 * the result with mask.
 */
#define GEN_MASK_BITS(val, mask, sb) \
 (((val)<<(sb)) & (mask))

#define DRIVE_TX		0
#define DO_NOT_DRIVE_TX		1

#define DO_NOT_QUEUE_DMA	0
#define QUEUE_DMA		1

#define RX_TRANSFER		1
#define TX_TRANSFER		2

/*
 * Macros to access SSP Registers with their offsets
 */
#define SSP_CR0(r)	(r + 0x000)
#define SSP_CR1(r)	(r + 0x004)
#define SSP_DR(r)	(r + 0x008)
#define SSP_SR(r)	(r + 0x00C)
#define SSP_CPSR(r)	(r + 0x010)
#define SSP_IMSC(r)	(r + 0x014)
#define SSP_RIS(r)	(r + 0x018)
#define SSP_MIS(r)	(r + 0x01C)
#define SSP_ICR(r)	(r + 0x020)
#define SSP_DMACR(r)	(r + 0x024)
#define SSP_ITCR(r)	(r + 0x080)
#define SSP_ITIP(r)	(r + 0x084)
#define SSP_ITOP(r)	(r + 0x088)
#define SSP_TDR(r)	(r + 0x08C)

#define SSP_PID0(r)	(r + 0xFE0)
#define SSP_PID1(r)	(r + 0xFE4)
#define SSP_PID2(r)	(r + 0xFE8)
#define SSP_PID3(r)	(r + 0xFEC)

#define SSP_CID0(r)	(r + 0xFF0)
#define SSP_CID1(r)	(r + 0xFF4)
#define SSP_CID2(r)	(r + 0xFF8)
#define SSP_CID3(r)	(r + 0xFFC)

/*
 * SSP Control Register 0  - SSP_CR0
 */
#define SSP_CR0_MASK_DSS	(0x0FUL << 0)
#define SSP_CR0_MASK_FRF	(0x3UL << 4)
#define SSP_CR0_MASK_SPO	(0x1UL << 6)
#define SSP_CR0_MASK_SPH	(0x1UL << 7)
#define SSP_CR0_MASK_SCR	(0xFFUL << 8)

/*
 * The ST version of this block moves som bits
 * in SSP_CR0 and extends it to 32 bits
 */
#define SSP_CR0_MASK_DSS_ST	(0x1FUL << 0)
#define SSP_CR0_MASK_HALFDUP_ST	(0x1UL << 5)
#define SSP_CR0_MASK_CSS_ST	(0x1FUL << 16)
#define SSP_CR0_MASK_FRF_ST	(0x3UL << 21)

/*
 * SSP Control Register 0  - SSP_CR1
 */
#define SSP_CR1_MASK_LBM	(0x1UL << 0)
#define SSP_CR1_MASK_SSE	(0x1UL << 1)
#define SSP_CR1_MASK_MS		(0x1UL << 2)
#define SSP_CR1_MASK_SOD	(0x1UL << 3)

/*
 * The ST version of this block adds some bits
 * in SSP_CR1
 */
#define SSP_CR1_MASK_RENDN_ST	(0x1UL << 4)
#define SSP_CR1_MASK_TENDN_ST	(0x1UL << 5)
#define SSP_CR1_MASK_MWAIT_ST	(0x1UL << 6)
#define SSP_CR1_MASK_RXIFLSEL_ST (0x7UL << 7)
#define SSP_CR1_MASK_TXIFLSEL_ST (0x7UL << 10)
/* This one is only in the PL023 variant */
#define SSP_CR1_MASK_FBCLKDEL_ST (0x7UL << 13)

/*
 * SSP Status Register - SSP_SR
 */
#define SSP_SR_MASK_TFE		(0x1UL << 0) /* Transmit FIFO empty */
#define SSP_SR_MASK_TNF		(0x1UL << 1) /* Transmit FIFO not full */
#define SSP_SR_MASK_RNE		(0x1UL << 2) /* Receive FIFO not empty */
#define SSP_SR_MASK_RFF		(0x1UL << 3) /* Receive FIFO full */
#define SSP_SR_MASK_BSY		(0x1UL << 4) /* Busy Flag */

/*
 * SSP Clock Prescale Register  - SSP_CPSR
 */
#define SSP_CPSR_MASK_CPSDVSR	(0xFFUL << 0)

/*
 * SSP Interrupt Mask Set/Clear Register - SSP_IMSC
 */
#define SSP_IMSC_MASK_RORIM (0x1UL << 0) /* Receive Overrun Interrupt mask */
#define SSP_IMSC_MASK_RTIM  (0x1UL << 1) /* Receive timeout Interrupt mask */
#define SSP_IMSC_MASK_RXIM  (0x1UL << 2) /* Receive FIFO Interrupt mask */
#define SSP_IMSC_MASK_TXIM  (0x1UL << 3) /* Transmit FIFO Interrupt mask */

/*
 * SSP Raw Interrupt Status Register - SSP_RIS
 */
/* Receive Overrun Raw Interrupt status */
#define SSP_RIS_MASK_RORRIS		(0x1UL << 0)
/* Receive Timeout Raw Interrupt status */
#define SSP_RIS_MASK_RTRIS		(0x1UL << 1)
/* Receive FIFO Raw Interrupt status */
#define SSP_RIS_MASK_RXRIS		(0x1UL << 2)
/* Transmit FIFO Raw Interrupt status */
#define SSP_RIS_MASK_TXRIS		(0x1UL << 3)

/*
 * SSP Masked Interrupt Status Register - SSP_MIS
 */
/* Receive Overrun Masked Interrupt status */
#define SSP_MIS_MASK_RORMIS		(0x1UL << 0)
/* Receive Timeout Masked Interrupt status */
#define SSP_MIS_MASK_RTMIS		(0x1UL << 1)
/* Receive FIFO Masked Interrupt status */
#define SSP_MIS_MASK_RXMIS		(0x1UL << 2)
/* Transmit FIFO Masked Interrupt status */
#define SSP_MIS_MASK_TXMIS		(0x1UL << 3)

/*
 * SSP Interrupt Clear Register - SSP_ICR
 */
/* Receive Overrun Raw Clear Interrupt bit */
#define SSP_ICR_MASK_RORIC		(0x1UL << 0)
/* Receive Timeout Clear Interrupt bit */
#define SSP_ICR_MASK_RTIC		(0x1UL << 1)

/*
 * SSP DMA Control Register - SSP_DMACR
 */
/* Receive DMA Enable bit */
#define SSP_DMACR_MASK_RXDMAE		(0x1UL << 0)
/* Transmit DMA Enable bit */
#define SSP_DMACR_MASK_TXDMAE		(0x1UL << 1)

/*
 * SSP Integration Test control Register - SSP_ITCR
 */
#define SSP_ITCR_MASK_ITEN		(0x1UL << 0)
#define SSP_ITCR_MASK_TESTFIFO		(0x1UL << 1)

/*
 * SSP Integration Test Input Register - SSP_ITIP
 */
#define ITIP_MASK_SSPRXD		 (0x1UL << 0)
#define ITIP_MASK_SSPFSSIN		 (0x1UL << 1)
#define ITIP_MASK_SSPCLKIN		 (0x1UL << 2)
#define ITIP_MASK_RXDMAC		 (0x1UL << 3)
#define ITIP_MASK_TXDMAC		 (0x1UL << 4)
#define ITIP_MASK_SSPTXDIN		 (0x1UL << 5)

/*
 * SSP Integration Test output Register - SSP_ITOP
 */
#define ITOP_MASK_SSPTXD		 (0x1UL << 0)
#define ITOP_MASK_SSPFSSOUT		 (0x1UL << 1)
#define ITOP_MASK_SSPCLKOUT		 (0x1UL << 2)
#define ITOP_MASK_SSPOEn		 (0x1UL << 3)
#define ITOP_MASK_SSPCTLOEn		 (0x1UL << 4)
#define ITOP_MASK_RORINTR		 (0x1UL << 5)
#define ITOP_MASK_RTINTR		 (0x1UL << 6)
#define ITOP_MASK_RXINTR		 (0x1UL << 7)
#define ITOP_MASK_TXINTR		 (0x1UL << 8)
#define ITOP_MASK_INTR			 (0x1UL << 9)
#define ITOP_MASK_RXDMABREQ		 (0x1UL << 10)
#define ITOP_MASK_RXDMASREQ		 (0x1UL << 11)
#define ITOP_MASK_TXDMABREQ		 (0x1UL << 12)
#define ITOP_MASK_TXDMASREQ		 (0x1UL << 13)

/*
 * SSP Test Data Register - SSP_TDR
 */
#define TDR_MASK_TESTDATA		(0xFFFFFFFF)

/*
 * Message State
 * we use the spi_message.state (void *) pointer to
 * hold a single state value, that's why all this
 * (void *) casting is done here.
 */
#define STATE_START			((void *) 0)
#define STATE_RUNNING			((void *) 1)
#define STATE_DONE			((void *) 2)
#define STATE_ERROR			((void *) -1)

/*
 * SSP State - Whether Enabled or Disabled
 */
#define SSP_DISABLED			(0)
#define SSP_ENABLED			(1)

/*
 * SSP DMA State - Whether DMA Enabled or Disabled
 */
#define SSP_DMA_DISABLED		(0)
#define SSP_DMA_ENABLED			(1)

/*
 * SSP Clock Defaults
 */
#define SSP_DEFAULT_CLKRATE 0x2
#define SSP_DEFAULT_PRESCALE 0x40

/*
 * SSP Clock Parameter ranges
 */
#define CPSDVR_MIN 0x02
#define CPSDVR_MAX 0xFE
#define SCR_MIN 0x00
#define SCR_MAX 0xFF

/*
 * SSP Interrupt related Macros
 */
#define DEFAULT_SSP_REG_IMSC  0x0UL
#define DISABLE_ALL_INTERRUPTS DEFAULT_SSP_REG_IMSC
#define ENABLE_ALL_INTERRUPTS (~DEFAULT_SSP_REG_IMSC)

#define CLEAR_ALL_INTERRUPTS  0x3

#define SPI_POLLING_TIMEOUT 1000

/*
 * The type of reading going on on this chip
 */
enum ssp_reading {
	READING_NULL,
	READING_U8,
	READING_U16,
	READING_U32
};

/**
 * The type of writing going on on this chip
 */
enum ssp_writing {
	WRITING_NULL,
	WRITING_U8,
	WRITING_U16,
	WRITING_U32
};

/**
 * struct vendor_data - vendor-specific config parameters
 * for PL022 derivates
 * @fifodepth: depth of FIFOs (both)
 * @max_bpw: maximum number of bits per word
 * @unidir: supports unidirection transfers
 * @extended_cr: 32 bit wide control register 0 with extra
 * features and extra features in CR1 as found in the ST variants
 * @pl023: supports a subset of the ST extensions called "PL023"
 */
struct vendor_data {
	int fifodepth;
	int max_bpw;
	bool unidir;
	bool extended_cr;
	bool pl023;
	bool loopback;
};

/**
 * struct pl022 - This is the private SSP driver data structure
 * @adev: AMBA device model hookup
 * @vendor: vendor data for the IP block
 * @phybase: the physical memory where the SSP device resides
 * @virtbase: the virtual memory where the SSP is mapped
 * @clk: outgoing clock "SPICLK" for the SPI bus
 * @master: SPI framework hookup
 * @master_info: controller-specific data from machine setup
 * @kworker: thread struct for message pump
 * @kworker_task: pointer to task for message pump kworker thread
 * @pump_messages: work struct for scheduling work to the message pump
 * @queue_lock: spinlock to syncronise access to message queue
 * @queue: message queue
 * @busy: message pump is busy
 * @running: message pump is running
 * @pump_transfers: Tasklet used in Interrupt Transfer mode
 * @cur_msg: Pointer to current spi_message being processed
 * @cur_transfer: Pointer to current spi_transfer
 * @cur_chip: pointer to current clients chip(assigned from controller_state)
 * @next_msg_cs_active: the next message in the queue has been examined
 *  and it was found that it uses the same chip select as the previous
 *  message, so we left it active after the previous transfer, and it's
 *  active already.
 * @tx: current position in TX buffer to be read
 * @tx_end: end position in TX buffer to be read
 * @rx: current position in RX buffer to be written
 * @rx_end: end position in RX buffer to be written
 * @read: the type of read currently going on
 * @write: the type of write currently going on
 * @exp_fifo_level: expected FIFO level
 * @dma_rx_channel: optional channel for RX DMA
 * @dma_tx_channel: optional channel for TX DMA
 * @sgt_rx: scattertable for the RX transfer
 * @sgt_tx: scattertable for the TX transfer
 * @dummypage: a dummy page used for driving data on the bus with DMA
 * @cur_cs: current chip select (gpio)
 * @chipselects: list of chipselects (gpios)
 */
struct pl022 {
	struct amba_device		*adev;
	struct vendor_data		*vendor;
	resource_size_t			phybase;
	void __iomem			*virtbase;
	struct clk			*clk;
	/* Two optional pin states - default & sleep */
	struct pinctrl			*pinctrl;
	struct pinctrl_state		*pins_default;
	struct pinctrl_state		*pins_idle;
	struct pinctrl_state		*pins_sleep;
	struct spi_master		*master;
	struct pl022_ssp_controller	*master_info;
	/* Message per-transfer pump */
	struct tasklet_struct		pump_transfers;
	struct spi_message		*cur_msg;
	struct spi_transfer		*cur_transfer;
	struct chip_data		*cur_chip;
	bool				next_msg_cs_active;
	void				*tx;
	void				*tx_end;
	void				*rx;
	void				*rx_end;
	enum ssp_reading		read;
	enum ssp_writing		write;
	u32				exp_fifo_level;
	enum ssp_rx_level_trig		rx_lev_trig;
	enum ssp_tx_level_trig		tx_lev_trig;
	/* DMA settings */
#ifdef CONFIG_DMA_ENGINE
	struct dma_chan			*dma_rx_channel;
	struct dma_chan			*dma_tx_channel;
	struct sg_table			sgt_rx;
	struct sg_table			sgt_tx;
	char				*dummypage;
	bool				dma_running;
#endif
	int cur_cs;
	int *chipselects;
};

/**
 * struct chip_data - To maintain runtime state of SSP for each client chip
 * @cr0: Value of control register CR0 of SSP - on later ST variants this
 *       register is 32 bits wide rather than just 16
 * @cr1: Value of control register CR1 of SSP
 * @dmacr: Value of DMA control Register of SSP
 * @cpsr: Value of Clock prescale register
 * @n_bytes: how many bytes(power of 2) reqd for a given data width of client
 * @enable_dma: Whether to enable DMA or not
 * @read: function ptr to be used to read when doing xfer for this chip
 * @write: function ptr to be used to write when doing xfer for this chip
 * @cs_control: chip select callback provided by chip
 * @xfer_type: polling/interrupt/DMA
 *
 * Runtime state of the SSP controller, maintained per chip,
 * This would be set according to the current message that would be served
 */
struct chip_data {
	u32 cr0;
	u16 cr1;
	u16 dmacr;
	u16 cpsr;
	u8 n_bytes;
	bool enable_dma;
	enum ssp_reading read;
	enum ssp_writing write;
	void (*cs_control) (u32 command);
	int xfer_type;
};

/**
 * null_cs_control - Dummy chip select function
 * @command: select/delect the chip
 *
 * If no chip select function is provided by client this is used as dummy
 * chip select
 */
static void null_cs_control(u32 command)
{
	pr_debug("pl022: dummy chip select control, CS=0x%x\n", command);
}

static void pl022_cs_control(struct pl022 *pl022, u32 command)
{
	if (gpio_is_valid(pl022->cur_cs))
		gpio_set_value(pl022->cur_cs, command);
	else
		pl022->cur_chip->cs_control(command);
}

/**
 * giveback - current spi_message is over, schedule next message and call
 * callback of this message. Assumes that caller already
 * set message->status; dma and pio irqs are blocked
 * @pl022: SSP driver private data structure
 */
static void giveback(struct pl022 *pl022)
{
	struct spi_transfer *last_transfer;
	pl022->next_msg_cs_active = false;

	last_transfer = list_entry(pl022->cur_msg->transfers.prev,
					struct spi_transfer,
					transfer_list);

	/* Delay if requested before any change in chip select */
	if (last_transfer->delay_usecs)
		/*
		 * FIXME: This runs in interrupt context.
		 * Is this really smart?
		 */
		udelay(last_transfer->delay_usecs);

	if (!last_transfer->cs_change) {
		struct spi_message *next_msg;

		/*
		 * cs_change was not set. We can keep the chip select
		 * enabled if there is message in the queue and it is
		 * for the same spi device.
		 *
		 * We cannot postpone this until pump_messages, because
		 * after calling msg->complete (below) the driver that
		 * sent the current message could be unloaded, which
		 * could invalidate the cs_control() callback...
		 */
		/* get a pointer to the next message, if any */
		next_msg = spi_get_next_queued_message(pl022->master);

		/*
		 * see if the next and current messages point
		 * to the same spi device.
		 */
		if (next_msg && next_msg->spi != pl022->cur_msg->spi)
			next_msg = NULL;
		if (!next_msg || pl022->cur_msg->state == STATE_ERROR)
			pl022_cs_control(pl022, SSP_CHIP_DESELECT);
		else
			pl022->next_msg_cs_active = true;

	}

	pl022->cur_msg = NULL;
	pl022->cur_transfer = NULL;
	pl022->cur_chip = NULL;
	spi_finalize_current_message(pl022->master);

	/* disable the SPI/SSP operation */
	writew((readw(SSP_CR1(pl022->virtbase)) &
		(~SSP_CR1_MASK_SSE)), SSP_CR1(pl022->virtbase));

}

/**
 * flush - flush the FIFO to reach a clean state
 * @pl022: SSP driver private data structure
 */
static int flush(struct pl022 *pl022)
{
	unsigned long limit = loops_per_jiffy << 1;

	dev_dbg(&pl022->adev->dev, "flush\n");
	do {
		while (readw(SSP_SR(pl022->virtbase)) & SSP_SR_MASK_RNE)
			readw(SSP_DR(pl022->virtbase));
	} while ((readw(SSP_SR(pl022->virtbase)) & SSP_SR_MASK_BSY) && limit--);

	pl022->exp_fifo_level = 0;

	return limit;
}

/**
 * restore_state - Load configuration of current chip
 * @pl022: SSP driver private data structure
 */
static void restore_state(struct pl022 *pl022)
{
	struct chip_data *chip = pl022->cur_chip;

	if (pl022->vendor->extended_cr)
		writel(chip->cr0, SSP_CR0(pl022->virtbase));
	else
		writew(chip->cr0, SSP_CR0(pl022->virtbase));
	writew(chip->cr1, SSP_CR1(pl022->virtbase));
	writew(chip->dmacr, SSP_DMACR(pl022->virtbase));
	writew(chip->cpsr, SSP_CPSR(pl022->virtbase));
	writew(DISABLE_ALL_INTERRUPTS, SSP_IMSC(pl022->virtbase));
	writew(CLEAR_ALL_INTERRUPTS, SSP_ICR(pl022->virtbase));
}

/*
 * Default SSP Register Values
 */
#define DEFAULT_SSP_REG_CR0 ( \
	GEN_MASK_BITS(SSP_DATA_BITS_12, SSP_CR0_MASK_DSS, 0)	| \
	GEN_MASK_BITS(SSP_INTERFACE_MOTOROLA_SPI, SSP_CR0_MASK_FRF, 4) | \
	GEN_MASK_BITS(SSP_CLK_POL_IDLE_LOW, SSP_CR0_MASK_SPO, 6) | \
	GEN_MASK_BITS(SSP_CLK_SECOND_EDGE, SSP_CR0_MASK_SPH, 7) | \
	GEN_MASK_BITS(SSP_DEFAULT_CLKRATE, SSP_CR0_MASK_SCR, 8) \
)

/* ST versions have slightly different bit layout */
#define DEFAULT_SSP_REG_CR0_ST ( \
	GEN_MASK_BITS(SSP_DATA_BITS_12, SSP_CR0_MASK_DSS_ST, 0)	| \
	GEN_MASK_BITS(SSP_MICROWIRE_CHANNEL_FULL_DUPLEX, SSP_CR0_MASK_HALFDUP_ST, 5) | \
	GEN_MASK_BITS(SSP_CLK_POL_IDLE_LOW, SSP_CR0_MASK_SPO, 6) | \
	GEN_MASK_BITS(SSP_CLK_SECOND_EDGE, SSP_CR0_MASK_SPH, 7) | \
	GEN_MASK_BITS(SSP_DEFAULT_CLKRATE, SSP_CR0_MASK_SCR, 8) | \
	GEN_MASK_BITS(SSP_BITS_8, SSP_CR0_MASK_CSS_ST, 16)	| \
	GEN_MASK_BITS(SSP_INTERFACE_MOTOROLA_SPI, SSP_CR0_MASK_FRF_ST, 21) \
)

/* The PL023 version is slightly different again */
#define DEFAULT_SSP_REG_CR0_ST_PL023 ( \
	GEN_MASK_BITS(SSP_DATA_BITS_12, SSP_CR0_MASK_DSS_ST, 0)	| \
	GEN_MASK_BITS(SSP_CLK_POL_IDLE_LOW, SSP_CR0_MASK_SPO, 6) | \
	GEN_MASK_BITS(SSP_CLK_SECOND_EDGE, SSP_CR0_MASK_SPH, 7) | \
	GEN_MASK_BITS(SSP_DEFAULT_CLKRATE, SSP_CR0_MASK_SCR, 8) \
)

#define DEFAULT_SSP_REG_CR1 ( \
	GEN_MASK_BITS(LOOPBACK_DISABLED, SSP_CR1_MASK_LBM, 0) | \
	GEN_MASK_BITS(SSP_DISABLED, SSP_CR1_MASK_SSE, 1) | \
	GEN_MASK_BITS(SSP_MASTER, SSP_CR1_MASK_MS, 2) | \
	GEN_MASK_BITS(DO_NOT_DRIVE_TX, SSP_CR1_MASK_SOD, 3) \
)

/* ST versions extend this register to use all 16 bits */
#define DEFAULT_SSP_REG_CR1_ST ( \
	DEFAULT_SSP_REG_CR1 | \
	GEN_MASK_BITS(SSP_RX_MSB, SSP_CR1_MASK_RENDN_ST, 4) | \
	GEN_MASK_BITS(SSP_TX_MSB, SSP_CR1_MASK_TENDN_ST, 5) | \
	GEN_MASK_BITS(SSP_MWIRE_WAIT_ZERO, SSP_CR1_MASK_MWAIT_ST, 6) |\
	GEN_MASK_BITS(SSP_RX_1_OR_MORE_ELEM, SSP_CR1_MASK_RXIFLSEL_ST, 7) | \
	GEN_MASK_BITS(SSP_TX_1_OR_MORE_EMPTY_LOC, SSP_CR1_MASK_TXIFLSEL_ST, 10) \
)

/*
 * The PL023 variant has further differences: no loopback mode, no microwire
 * support, and a new clock feedback delay setting.
 */
#define DEFAULT_SSP_REG_CR1_ST_PL023 ( \
	GEN_MASK_BITS(SSP_DISABLED, SSP_CR1_MASK_SSE, 1) | \
	GEN_MASK_BITS(SSP_MASTER, SSP_CR1_MASK_MS, 2) | \
	GEN_MASK_BITS(DO_NOT_DRIVE_TX, SSP_CR1_MASK_SOD, 3) | \
	GEN_MASK_BITS(SSP_RX_MSB, SSP_CR1_MASK_RENDN_ST, 4) | \
	GEN_MASK_BITS(SSP_TX_MSB, SSP_CR1_MASK_TENDN_ST, 5) | \
	GEN_MASK_BITS(SSP_RX_1_OR_MORE_ELEM, SSP_CR1_MASK_RXIFLSEL_ST, 7) | \
	GEN_MASK_BITS(SSP_TX_1_OR_MORE_EMPTY_LOC, SSP_CR1_MASK_TXIFLSEL_ST, 10) | \
	GEN_MASK_BITS(SSP_FEEDBACK_CLK_DELAY_NONE, SSP_CR1_MASK_FBCLKDEL_ST, 13) \
)

#define DEFAULT_SSP_REG_CPSR ( \
	GEN_MASK_BITS(SSP_DEFAULT_PRESCALE, SSP_CPSR_MASK_CPSDVSR, 0) \
)

#define DEFAULT_SSP_REG_DMACR (\
	GEN_MASK_BITS(SSP_DMA_DISABLED, SSP_DMACR_MASK_RXDMAE, 0) | \
	GEN_MASK_BITS(SSP_DMA_DISABLED, SSP_DMACR_MASK_TXDMAE, 1) \
)

/**
 * load_ssp_default_config - Load default configuration for SSP
 * @pl022: SSP driver private data structure
 */
static void load_ssp_default_config(struct pl022 *pl022)
{
	if (pl022->vendor->pl023) {
		writel(DEFAULT_SSP_REG_CR0_ST_PL023, SSP_CR0(pl022->virtbase));
		writew(DEFAULT_SSP_REG_CR1_ST_PL023, SSP_CR1(pl022->virtbase));
	} else if (pl022->vendor->extended_cr) {
		writel(DEFAULT_SSP_REG_CR0_ST, SSP_CR0(pl022->virtbase));
		writew(DEFAULT_SSP_REG_CR1_ST, SSP_CR1(pl022->virtbase));
	} else {
		writew(DEFAULT_SSP_REG_CR0, SSP_CR0(pl022->virtbase));
		writew(DEFAULT_SSP_REG_CR1, SSP_CR1(pl022->virtbase));
	}
	writew(DEFAULT_SSP_REG_DMACR, SSP_DMACR(pl022->virtbase));
	writew(DEFAULT_SSP_REG_CPSR, SSP_CPSR(pl022->virtbase));
	writew(DISABLE_ALL_INTERRUPTS, SSP_IMSC(pl022->virtbase));
	writew(CLEAR_ALL_INTERRUPTS, SSP_ICR(pl022->virtbase));
}

/**
 * This will write to TX and read from RX according to the parameters
 * set in pl022.
 */
static void readwriter(struct pl022 *pl022)
{

	/*
	 * The FIFO depth is different between primecell variants.
	 * I believe filling in too much in the FIFO might cause
	 * errons in 8bit wide transfers on ARM variants (just 8 words
	 * FIFO, means only 8x8 = 64 bits in FIFO) at least.
	 *
	 * To prevent this issue, the TX FIFO is only filled to the
	 * unused RX FIFO fill length, regardless of what the TX
	 * FIFO status flag indicates.
	 */
	dev_dbg(&pl022->adev->dev,
		"%s, rx: %p, rxend: %p, tx: %p, txend: %p\n",
		__func__, pl022->rx, pl022->rx_end, pl022->tx, pl022->tx_end);

	/* Read as much as you can */
	while ((readw(SSP_SR(pl022->virtbase)) & SSP_SR_MASK_RNE)
	       && (pl022->rx < pl022->rx_end)) {
		switch (pl022->read) {
		case READING_NULL:
			readw(SSP_DR(pl022->virtbase));
			break;
		case READING_U8:
			*(u8 *) (pl022->rx) =
				readw(SSP_DR(pl022->virtbase)) & 0xFFU;
			break;
		case READING_U16:
			*(u16 *) (pl022->rx) =
				(u16) readw(SSP_DR(pl022->virtbase));
			break;
		case READING_U32:
			*(u32 *) (pl022->rx) =
				readl(SSP_DR(pl022->virtbase));
			break;
		}
		pl022->rx += (pl022->cur_chip->n_bytes);
		pl022->exp_fifo_level--;
	}
	/*
	 * Write as much as possible up to the RX FIFO size
	 */
	while ((pl022->exp_fifo_level < pl022->vendor->fifodepth)
	       && (pl022->tx < pl022->tx_end)) {
		switch (pl022->write) {
		case WRITING_NULL:
			writew(0x0, SSP_DR(pl022->virtbase));
			break;
		case WRITING_U8:
			writew(*(u8 *) (pl022->tx), SSP_DR(pl022->virtbase));
			break;
		case WRITING_U16:
			writew((*(u16 *) (pl022->tx)), SSP_DR(pl022->virtbase));
			break;
		case WRITING_U32:
			writel(*(u32 *) (pl022->tx), SSP_DR(pl022->virtbase));
			break;
		}
		pl022->tx += (pl022->cur_chip->n_bytes);
		pl022->exp_fifo_level++;
		/*
		 * This inner reader takes care of things appearing in the RX
		 * FIFO as we're transmitting. This will happen a lot since the
		 * clock starts running when you put things into the TX FIFO,
		 * and then things are continuously clocked into the RX FIFO.
		 */
		while ((readw(SSP_SR(pl022->virtbase)) & SSP_SR_MASK_RNE)
		       && (pl022->rx < pl022->rx_end)) {
			switch (pl022->read) {
			case READING_NULL:
				readw(SSP_DR(pl022->virtbase));
				break;
			case READING_U8:
				*(u8 *) (pl022->rx) =
					readw(SSP_DR(pl022->virtbase)) & 0xFFU;
				break;
			case READING_U16:
				*(u16 *) (pl022->rx) =
					(u16) readw(SSP_DR(pl022->virtbase));
				break;
			case READING_U32:
				*(u32 *) (pl022->rx) =
					readl(SSP_DR(pl022->virtbase));
				break;
			}
			pl022->rx += (pl022->cur_chip->n_bytes);
			pl022->exp_fifo_level--;
		}
	}
	/*
	 * When we exit here the TX FIFO should be full and the RX FIFO
	 * should be empty
	 */
}

/**
 * next_transfer - Move to the Next transfer in the current spi message
 * @pl022: SSP driver private data structure
 *
 * This function moves though the linked list of spi transfers in the
 * current spi message and returns with the state of current spi
 * message i.e whether its last transfer is done(STATE_DONE) or
 * Next transfer is ready(STATE_RUNNING)
 */
static void *next_transfer(struct pl022 *pl022)
{
	struct spi_message *msg = pl022->cur_msg;
	struct spi_transfer *trans = pl022->cur_transfer;

	/* Move to next transfer */
	if (trans->transfer_list.next != &msg->transfers) {
		pl022->cur_transfer =
		    list_entry(trans->transfer_list.next,
			       struct spi_transfer, transfer_list);
		return STATE_RUNNING;
	}
	return STATE_DONE;
}

/*
 * This DMA functionality is only compiled in if we have
 * access to the generic DMA devices/DMA engine.
 */
#ifdef CONFIG_DMA_ENGINE
static void unmap_free_dma_scatter(struct pl022 *pl022)
{
	/* Unmap and free the SG tables */
	dma_unmap_sg(pl022->dma_tx_channel->device->dev, pl022->sgt_tx.sgl,
		     pl022->sgt_tx.nents, DMA_TO_DEVICE);
	dma_unmap_sg(pl022->dma_rx_channel->device->dev, pl022->sgt_rx.sgl,
		     pl022->sgt_rx.nents, DMA_FROM_DEVICE);
	sg_free_table(&pl022->sgt_rx);
	sg_free_table(&pl022->sgt_tx);
}

static void dma_callback(void *data)
{
	struct pl022 *pl022 = data;
	struct spi_message *msg = pl022->cur_msg;

	BUG_ON(!pl022->sgt_rx.sgl);

#ifdef VERBOSE_DEBUG
	/*
	 * Optionally dump out buffers to inspect contents, this is
	 * good if you want to convince yourself that the loopback
	 * read/write contents are the same, when adopting to a new
	 * DMA engine.
	 */
	{
		struct scatterlist *sg;
		unsigned int i;

		dma_sync_sg_for_cpu(&pl022->adev->dev,
				    pl022->sgt_rx.sgl,
				    pl022->sgt_rx.nents,
				    DMA_FROM_DEVICE);

		for_each_sg(pl022->sgt_rx.sgl, sg, pl022->sgt_rx.nents, i) {
			dev_dbg(&pl022->adev->dev, "SPI RX SG ENTRY: %d", i);
			print_hex_dump(KERN_ERR, "SPI RX: ",
				       DUMP_PREFIX_OFFSET,
				       16,
				       1,
				       sg_virt(sg),
				       sg_dma_len(sg),
				       1);
		}
		for_each_sg(pl022->sgt_tx.sgl, sg, pl022->sgt_tx.nents, i) {
			dev_dbg(&pl022->adev->dev, "SPI TX SG ENTRY: %d", i);
			print_hex_dump(KERN_ERR, "SPI TX: ",
				       DUMP_PREFIX_OFFSET,
				       16,
				       1,
				       sg_virt(sg),
				       sg_dma_len(sg),
				       1);
		}
	}
#endif

	unmap_free_dma_scatter(pl022);

	/* Update total bytes transferred */
	msg->actual_length += pl022->cur_transfer->len;
	if (pl022->cur_transfer->cs_change)
		pl022_cs_control(pl022, SSP_CHIP_DESELECT);

	/* Move to next transfer */
	msg->state = next_transfer(pl022);
	tasklet_schedule(&pl022->pump_transfers);
}

static void setup_dma_scatter(struct pl022 *pl022,
			      void *buffer,
			      unsigned int length,
			      struct sg_table *sgtab)
{
	struct scatterlist *sg;
	int bytesleft = length;
	void *bufp = buffer;
	int mapbytes;
	int i;

	if (buffer) {
		for_each_sg(sgtab->sgl, sg, sgtab->nents, i) {
			/*
			 * If there are less bytes left than what fits
			 * in the current page (plus page alignment offset)
			 * we just feed in this, else we stuff in as much
			 * as we can.
			 */
			if (bytesleft < (PAGE_SIZE - offset_in_page(bufp)))
				mapbytes = bytesleft;
			else
				mapbytes = PAGE_SIZE - offset_in_page(bufp);
			sg_set_page(sg, virt_to_page(bufp),
				    mapbytes, offset_in_page(bufp));
			bufp += mapbytes;
			bytesleft -= mapbytes;
			dev_dbg(&pl022->adev->dev,
				"set RX/TX target page @ %p, %d bytes, %d left\n",
				bufp, mapbytes, bytesleft);
		}
	} else {
		/* Map the dummy buffer on every page */
		for_each_sg(sgtab->sgl, sg, sgtab->nents, i) {
			if (bytesleft < PAGE_SIZE)
				mapbytes = bytesleft;
			else
				mapbytes = PAGE_SIZE;
			sg_set_page(sg, virt_to_page(pl022->dummypage),
				    mapbytes, 0);
			bytesleft -= mapbytes;
			dev_dbg(&pl022->adev->dev,
				"set RX/TX to dummy page %d bytes, %d left\n",
				mapbytes, bytesleft);

		}
	}
	BUG_ON(bytesleft);
}

/**
 * configure_dma - configures the channels for the next transfer
 * @pl022: SSP driver's private data structure
 */
static int configure_dma(struct pl022 *pl022)
{
	struct dma_slave_config rx_conf = {
		.src_addr = SSP_DR(pl022->phybase),
		.direction = DMA_DEV_TO_MEM,
		.device_fc = false,
	};
	struct dma_slave_config tx_conf = {
		.dst_addr = SSP_DR(pl022->phybase),
		.direction = DMA_MEM_TO_DEV,
		.device_fc = false,
	};
	unsigned int pages;
	int ret;
	int rx_sglen, tx_sglen;
	struct dma_chan *rxchan = pl022->dma_rx_channel;
	struct dma_chan *txchan = pl022->dma_tx_channel;
	struct dma_async_tx_descriptor *rxdesc;
	struct dma_async_tx_descriptor *txdesc;

	/* Check that the channels are available */
	if (!rxchan || !txchan)
		return -ENODEV;

	/*
	 * If supplied, the DMA burstsize should equal the FIFO trigger level.
	 * Notice that the DMA engine uses one-to-one mapping. Since we can
	 * not trigger on 2 elements this needs explicit mapping rather than
	 * calculation.
	 */
	switch (pl022->rx_lev_trig) {
	case SSP_RX_1_OR_MORE_ELEM:
		rx_conf.src_maxburst = 1;
		break;
	case SSP_RX_4_OR_MORE_ELEM:
		rx_conf.src_maxburst = 4;
		break;
	case SSP_RX_8_OR_MORE_ELEM:
		rx_conf.src_maxburst = 8;
		break;
	case SSP_RX_16_OR_MORE_ELEM:
		rx_conf.src_maxburst = 16;
		break;
	case SSP_RX_32_OR_MORE_ELEM:
		rx_conf.src_maxburst = 32;
		break;
	default:
		rx_conf.src_maxburst = pl022->vendor->fifodepth >> 1;
		break;
	}

	switch (pl022->tx_lev_trig) {
	case SSP_TX_1_OR_MORE_EMPTY_LOC:
		tx_conf.dst_maxburst = 1;
		break;
	case SSP_TX_4_OR_MORE_EMPTY_LOC:
		tx_conf.dst_maxburst = 4;
		break;
	case SSP_TX_8_OR_MORE_EMPTY_LOC:
		tx_conf.dst_maxburst = 8;
		break;
	case SSP_TX_16_OR_MORE_EMPTY_LOC:
		tx_conf.dst_maxburst = 16;
		break;
	case SSP_TX_32_OR_MORE_EMPTY_LOC:
		tx_conf.dst_maxburst = 32;
		break;
	default:
		tx_conf.dst_maxburst = pl022->vendor->fifodepth >> 1;
		break;
	}

	switch (pl022->read) {
	case READING_NULL:
		/* Use the same as for writing */
		rx_conf.src_addr_width = DMA_SLAVE_BUSWIDTH_UNDEFINED;
		break;
	case READING_U8:
		rx_conf.src_addr_width = DMA_SLAVE_BUSWIDTH_1_BYTE;
		break;
	case READING_U16:
		rx_conf.src_addr_width = DMA_SLAVE_BUSWIDTH_2_BYTES;
		break;
	case READING_U32:
		rx_conf.src_addr_width = DMA_SLAVE_BUSWIDTH_4_BYTES;
		break;
	}

	switch (pl022->write) {
	case WRITING_NULL:
		/* Use the same as for reading */
		tx_conf.dst_addr_width = DMA_SLAVE_BUSWIDTH_UNDEFINED;
		break;
	case WRITING_U8:
		tx_conf.dst_addr_width = DMA_SLAVE_BUSWIDTH_1_BYTE;
		break;
	case WRITING_U16:
		tx_conf.dst_addr_width = DMA_SLAVE_BUSWIDTH_2_BYTES;
		break;
	case WRITING_U32:
		tx_conf.dst_addr_width = DMA_SLAVE_BUSWIDTH_4_BYTES;
		break;
	}

	/* SPI pecularity: we need to read and write the same width */
	if (rx_conf.src_addr_width == DMA_SLAVE_BUSWIDTH_UNDEFINED)
		rx_conf.src_addr_width = tx_conf.dst_addr_width;
	if (tx_conf.dst_addr_width == DMA_SLAVE_BUSWIDTH_UNDEFINED)
		tx_conf.dst_addr_width = rx_conf.src_addr_width;
	BUG_ON(rx_conf.src_addr_width != tx_conf.dst_addr_width);

	dmaengine_slave_config(rxchan, &rx_conf);
	dmaengine_slave_config(txchan, &tx_conf);

	/* Create sglists for the transfers */
	pages = DIV_ROUND_UP(pl022->cur_transfer->len, PAGE_SIZE);
	dev_dbg(&pl022->adev->dev, "using %d pages for transfer\n", pages);

	ret = sg_alloc_table(&pl022->sgt_rx, pages, GFP_ATOMIC);
	if (ret)
		goto err_alloc_rx_sg;

	ret = sg_alloc_table(&pl022->sgt_tx, pages, GFP_ATOMIC);
	if (ret)
		goto err_alloc_tx_sg;

	/* Fill in the scatterlists for the RX+TX buffers */
	setup_dma_scatter(pl022, pl022->rx,
			  pl022->cur_transfer->len, &pl022->sgt_rx);
	setup_dma_scatter(pl022, pl022->tx,
			  pl022->cur_transfer->len, &pl022->sgt_tx);

	/* Map DMA buffers */
	rx_sglen = dma_map_sg(rxchan->device->dev, pl022->sgt_rx.sgl,
			   pl022->sgt_rx.nents, DMA_FROM_DEVICE);
	if (!rx_sglen)
		goto err_rx_sgmap;

	tx_sglen = dma_map_sg(txchan->device->dev, pl022->sgt_tx.sgl,
			   pl022->sgt_tx.nents, DMA_TO_DEVICE);
	if (!tx_sglen)
		goto err_tx_sgmap;

	/* Send both scatterlists */
	rxdesc = dmaengine_prep_slave_sg(rxchan,
				      pl022->sgt_rx.sgl,
				      rx_sglen,
				      DMA_DEV_TO_MEM,
				      DMA_PREP_INTERRUPT | DMA_CTRL_ACK);
	if (!rxdesc)
		goto err_rxdesc;

	txdesc = dmaengine_prep_slave_sg(txchan,
				      pl022->sgt_tx.sgl,
				      tx_sglen,
				      DMA_MEM_TO_DEV,
				      DMA_PREP_INTERRUPT | DMA_CTRL_ACK);
	if (!txdesc)
		goto err_txdesc;

	/* Put the callback on the RX transfer only, that should finish last */
	rxdesc->callback = dma_callback;
	rxdesc->callback_param = pl022;

	/* Submit and fire RX and TX with TX last so we're ready to read! */
	dmaengine_submit(rxdesc);
	dmaengine_submit(txdesc);
	dma_async_issue_pending(rxchan);
	dma_async_issue_pending(txchan);
	pl022->dma_running = true;

	return 0;

err_txdesc:
	dmaengine_terminate_all(txchan);
err_rxdesc:
	dmaengine_terminate_all(rxchan);
	dma_unmap_sg(txchan->device->dev, pl022->sgt_tx.sgl,
		     pl022->sgt_tx.nents, DMA_TO_DEVICE);
err_tx_sgmap:
	dma_unmap_sg(rxchan->device->dev, pl022->sgt_rx.sgl,
		     pl022->sgt_tx.nents, DMA_FROM_DEVICE);
err_rx_sgmap:
	sg_free_table(&pl022->sgt_tx);
err_alloc_tx_sg:
	sg_free_table(&pl022->sgt_rx);
err_alloc_rx_sg:
	return -ENOMEM;
}

static int __devinit pl022_dma_probe(struct pl022 *pl022)
{
	dma_cap_mask_t mask;

	/* Try to acquire a generic DMA engine slave channel */
	dma_cap_zero(mask);
	dma_cap_set(DMA_SLAVE, mask);
	/*
	 * We need both RX and TX channels to do DMA, else do none
	 * of them.
	 */
	pl022->dma_rx_channel = dma_request_channel(mask,
					    pl022->master_info->dma_filter,
					    pl022->master_info->dma_rx_param);
	if (!pl022->dma_rx_channel) {
		dev_dbg(&pl022->adev->dev, "no RX DMA channel!\n");
		goto err_no_rxchan;
	}

	pl022->dma_tx_channel = dma_request_channel(mask,
					    pl022->master_info->dma_filter,
					    pl022->master_info->dma_tx_param);
	if (!pl022->dma_tx_channel) {
		dev_dbg(&pl022->adev->dev, "no TX DMA channel!\n");
		goto err_no_txchan;
	}

	pl022->dummypage = kmalloc(PAGE_SIZE, GFP_KERNEL);
	if (!pl022->dummypage) {
		dev_dbg(&pl022->adev->dev, "no DMA dummypage!\n");
		goto err_no_dummypage;
	}

	dev_info(&pl022->adev->dev, "setup for DMA on RX %s, TX %s\n",
		 dma_chan_name(pl022->dma_rx_channel),
		 dma_chan_name(pl022->dma_tx_channel));

	return 0;

err_no_dummypage:
	dma_release_channel(pl022->dma_tx_channel);
err_no_txchan:
	dma_release_channel(pl022->dma_rx_channel);
	pl022->dma_rx_channel = NULL;
err_no_rxchan:
	dev_err(&pl022->adev->dev,
			"Failed to work in dma mode, work without dma!\n");
	return -ENODEV;
}

static void terminate_dma(struct pl022 *pl022)
{
	struct dma_chan *rxchan = pl022->dma_rx_channel;
	struct dma_chan *txchan = pl022->dma_tx_channel;

	dmaengine_terminate_all(rxchan);
	dmaengine_terminate_all(txchan);
	unmap_free_dma_scatter(pl022);
	pl022->dma_running = false;
}

static void pl022_dma_remove(struct pl022 *pl022)
{
	if (pl022->dma_running)
		terminate_dma(pl022);
	if (pl022->dma_tx_channel)
		dma_release_channel(pl022->dma_tx_channel);
	if (pl022->dma_rx_channel)
		dma_release_channel(pl022->dma_rx_channel);
	kfree(pl022->dummypage);
}

#else
static inline int configure_dma(struct pl022 *pl022)
{
	return -ENODEV;
}

static inline int pl022_dma_probe(struct pl022 *pl022)
{
	return 0;
}

static inline void pl022_dma_remove(struct pl022 *pl022)
{
}
#endif

/**
 * pl022_interrupt_handler - Interrupt handler for SSP controller
 *
 * This function handles interrupts generated for an interrupt based transfer.
 * If a receive overrun (ROR) interrupt is there then we disable SSP, flag the
 * current message's state as STATE_ERROR and schedule the tasklet
 * pump_transfers which will do the postprocessing of the current message by
 * calling giveback(). Otherwise it reads data from RX FIFO till there is no
 * more data, and writes data in TX FIFO till it is not full. If we complete
 * the transfer we move to the next transfer and schedule the tasklet.
 */
static irqreturn_t pl022_interrupt_handler(int irq, void *dev_id)
{
	struct pl022 *pl022 = dev_id;
	struct spi_message *msg = pl022->cur_msg;
	u16 irq_status = 0;
	u16 flag = 0;

	if (unlikely(!msg)) {
		dev_err(&pl022->adev->dev,
			"bad message state in interrupt handler");
		/* Never fail */
		return IRQ_HANDLED;
	}

	/* Read the Interrupt Status Register */
	irq_status = readw(SSP_MIS(pl022->virtbase));

	if (unlikely(!irq_status))
		return IRQ_NONE;

	/*
	 * This handles the FIFO interrupts, the timeout
	 * interrupts are flatly ignored, they cannot be
	 * trusted.
	 */
	if (unlikely(irq_status & SSP_MIS_MASK_RORMIS)) {
		/*
		 * Overrun interrupt - bail out since our Data has been
		 * corrupted
		 */
		dev_err(&pl022->adev->dev, "FIFO overrun\n");
		if (readw(SSP_SR(pl022->virtbase)) & SSP_SR_MASK_RFF)
			dev_err(&pl022->adev->dev,
				"RXFIFO is full\n");
		if (readw(SSP_SR(pl022->virtbase)) & SSP_SR_MASK_TNF)
			dev_err(&pl022->adev->dev,
				"TXFIFO is full\n");

		/*
		 * Disable and clear interrupts, disable SSP,
		 * mark message with bad status so it can be
		 * retried.
		 */
		writew(DISABLE_ALL_INTERRUPTS,
		       SSP_IMSC(pl022->virtbase));
		writew(CLEAR_ALL_INTERRUPTS, SSP_ICR(pl022->virtbase));
		writew((readw(SSP_CR1(pl022->virtbase)) &
			(~SSP_CR1_MASK_SSE)), SSP_CR1(pl022->virtbase));
		msg->state = STATE_ERROR;

		/* Schedule message queue handler */
		tasklet_schedule(&pl022->pump_transfers);
		return IRQ_HANDLED;
	}

	readwriter(pl022);

	if ((pl022->tx == pl022->tx_end) && (flag == 0)) {
		flag = 1;
		/* Disable Transmit interrupt, enable receive interrupt */
		writew((readw(SSP_IMSC(pl022->virtbase)) &
		       ~SSP_IMSC_MASK_TXIM) | SSP_IMSC_MASK_RXIM,
		       SSP_IMSC(pl022->virtbase));
	}

	/*
	 * Since all transactions must write as much as shall be read,
	 * we can conclude the entire transaction once RX is complete.
	 * At this point, all TX will always be finished.
	 */
	if (pl022->rx >= pl022->rx_end) {
		writew(DISABLE_ALL_INTERRUPTS,
		       SSP_IMSC(pl022->virtbase));
		writew(CLEAR_ALL_INTERRUPTS, SSP_ICR(pl022->virtbase));
		if (unlikely(pl022->rx > pl022->rx_end)) {
			dev_warn(&pl022->adev->dev, "read %u surplus "
				 "bytes (did you request an odd "
				 "number of bytes on a 16bit bus?)\n",
				 (u32) (pl022->rx - pl022->rx_end));
		}
		/* Update total bytes transferred */
		msg->actual_length += pl022->cur_transfer->len;
		if (pl022->cur_transfer->cs_change)
			pl022_cs_control(pl022, SSP_CHIP_DESELECT);
		/* Move to next transfer */
		msg->state = next_transfer(pl022);
		tasklet_schedule(&pl022->pump_transfers);
		return IRQ_HANDLED;
	}

	return IRQ_HANDLED;
}

/**
 * This sets up the pointers to memory for the next message to
 * send out on the SPI bus.
 */
static int set_up_next_transfer(struct pl022 *pl022,
				struct spi_transfer *transfer)
{
	int residue;

	/* Sanity check the message for this bus width */
	residue = pl022->cur_transfer->len % pl022->cur_chip->n_bytes;
	if (unlikely(residue != 0)) {
		dev_err(&pl022->adev->dev,
			"message of %u bytes to transmit but the current "
			"chip bus has a data width of %u bytes!\n",
			pl022->cur_transfer->len,
			pl022->cur_chip->n_bytes);
		dev_err(&pl022->adev->dev, "skipping this message\n");
		return -EIO;
	}
	pl022->tx = (void *)transfer->tx_buf;
	pl022->tx_end = pl022->tx + pl022->cur_transfer->len;
	pl022->rx = (void *)transfer->rx_buf;
	pl022->rx_end = pl022->rx + pl022->cur_transfer->len;
	pl022->write =
	    pl022->tx ? pl022->cur_chip->write : WRITING_NULL;
	pl022->read = pl022->rx ? pl022->cur_chip->read : READING_NULL;
	return 0;
}

/**
 * pump_transfers - Tasklet function which schedules next transfer
 * when running in interrupt or DMA transfer mode.
 * @data: SSP driver private data structure
 *
 */
static void pump_transfers(unsigned long data)
{
	struct pl022 *pl022 = (struct pl022 *) data;
	struct spi_message *message = NULL;
	struct spi_transfer *transfer = NULL;
	struct spi_transfer *previous = NULL;

	/* Get current state information */
	message = pl022->cur_msg;
	transfer = pl022->cur_transfer;

	/* Handle for abort */
	if (message->state == STATE_ERROR) {
		message->status = -EIO;
		giveback(pl022);
		return;
	}

	/* Handle end of message */
	if (message->state == STATE_DONE) {
		message->status = 0;
		giveback(pl022);
		return;
	}

	/* Delay if requested at end of transfer before CS change */
	if (message->state == STATE_RUNNING) {
		previous = list_entry(transfer->transfer_list.prev,
					struct spi_transfer,
					transfer_list);
		if (previous->delay_usecs)
			/*
			 * FIXME: This runs in interrupt context.
			 * Is this really smart?
			 */
			udelay(previous->delay_usecs);

		/* Reselect chip select only if cs_change was requested */
		if (previous->cs_change)
			pl022_cs_control(pl022, SSP_CHIP_SELECT);
	} else {
		/* STATE_START */
		message->state = STATE_RUNNING;
	}

	if (set_up_next_transfer(pl022, transfer)) {
		message->state = STATE_ERROR;
		message->status = -EIO;
		giveback(pl022);
		return;
	}
	/* Flush the FIFOs and let's go! */
	flush(pl022);

	if (pl022->cur_chip->enable_dma) {
		if (configure_dma(pl022)) {
			dev_dbg(&pl022->adev->dev,
				"configuration of DMA failed, fall back to interrupt mode\n");
			goto err_config_dma;
		}
		return;
	}

err_config_dma:
	/* enable all interrupts except RX */
	writew(ENABLE_ALL_INTERRUPTS & ~SSP_IMSC_MASK_RXIM, SSP_IMSC(pl022->virtbase));
}

static void do_interrupt_dma_transfer(struct pl022 *pl022)
{
	/*
	 * Default is to enable all interrupts except RX -
	 * this will be enabled once TX is complete
	 */
	u32 irqflags = ENABLE_ALL_INTERRUPTS & ~SSP_IMSC_MASK_RXIM;

	/* Enable target chip, if not already active */
	if (!pl022->next_msg_cs_active)
		pl022_cs_control(pl022, SSP_CHIP_SELECT);

	if (set_up_next_transfer(pl022, pl022->cur_transfer)) {
		/* Error path */
		pl022->cur_msg->state = STATE_ERROR;
		pl022->cur_msg->status = -EIO;
		giveback(pl022);
		return;
	}
	/* If we're using DMA, set up DMA here */
	if (pl022->cur_chip->enable_dma) {
		/* Configure DMA transfer */
		if (configure_dma(pl022)) {
			dev_dbg(&pl022->adev->dev,
				"configuration of DMA failed, fall back to interrupt mode\n");
			goto err_config_dma;
		}
		/* Disable interrupts in DMA mode, IRQ from DMA controller */
		irqflags = DISABLE_ALL_INTERRUPTS;
	}
err_config_dma:
	/* Enable SSP, turn on interrupts */
	writew((readw(SSP_CR1(pl022->virtbase)) | SSP_CR1_MASK_SSE),
	       SSP_CR1(pl022->virtbase));
	writew(irqflags, SSP_IMSC(pl022->virtbase));
}

static void do_polling_transfer(struct pl022 *pl022)
{
	struct spi_message *message = NULL;
	struct spi_transfer *transfer = NULL;
	struct spi_transfer *previous = NULL;
	struct chip_data *chip;
	unsigned long time, timeout;

	chip = pl022->cur_chip;
	message = pl022->cur_msg;

	while (message->state != STATE_DONE) {
		/* Handle for abort */
		if (message->state == STATE_ERROR)
			break;
		transfer = pl022->cur_transfer;

		/* Delay if requested at end of transfer */
		if (message->state == STATE_RUNNING) {
			previous =
			    list_entry(transfer->transfer_list.prev,
				       struct spi_transfer, transfer_list);
			if (previous->delay_usecs)
				udelay(previous->delay_usecs);
			if (previous->cs_change)
				pl022_cs_control(pl022, SSP_CHIP_SELECT);
		} else {
			/* STATE_START */
			message->state = STATE_RUNNING;
			if (!pl022->next_msg_cs_active)
				pl022_cs_control(pl022, SSP_CHIP_SELECT);
		}

		/* Configuration Changing Per Transfer */
		if (set_up_next_transfer(pl022, transfer)) {
			/* Error path */
			message->state = STATE_ERROR;
			break;
		}
		/* Flush FIFOs and enable SSP */
		flush(pl022);
		writew((readw(SSP_CR1(pl022->virtbase)) | SSP_CR1_MASK_SSE),
		       SSP_CR1(pl022->virtbase));

		dev_dbg(&pl022->adev->dev, "polling transfer ongoing ...\n");

		timeout = jiffies + msecs_to_jiffies(SPI_POLLING_TIMEOUT);
		while (pl022->tx < pl022->tx_end || pl022->rx < pl022->rx_end) {
			time = jiffies;
			readwriter(pl022);
			if (time_after(time, timeout)) {
				dev_warn(&pl022->adev->dev,
				"%s: timeout!\n", __func__);
				message->state = STATE_ERROR;
				goto out;
			}
			cpu_relax();
		}

		/* Update total byte transferred */
		message->actual_length += pl022->cur_transfer->len;
		if (pl022->cur_transfer->cs_change)
			pl022_cs_control(pl022, SSP_CHIP_DESELECT);
		/* Move to next transfer */
		message->state = next_transfer(pl022);
	}
out:
	/* Handle end of message */
	if (message->state == STATE_DONE)
		message->status = 0;
	else
		message->status = -EIO;

	giveback(pl022);
	return;
}

static int pl022_transfer_one_message(struct spi_master *master,
				      struct spi_message *msg)
{
	struct pl022 *pl022 = spi_master_get_devdata(master);

	/* Initial message state */
	pl022->cur_msg = msg;
	msg->state = STATE_START;

	pl022->cur_transfer = list_entry(msg->transfers.next,
					 struct spi_transfer, transfer_list);

	/* Setup the SPI using the per chip configuration */
	pl022->cur_chip = spi_get_ctldata(msg->spi);
	pl022->cur_cs = pl022->chipselects[msg->spi->chip_select];

	restore_state(pl022);
	flush(pl022);

	if (pl022->cur_chip->xfer_type == POLLING_TRANSFER)
		do_polling_transfer(pl022);
	else
		do_interrupt_dma_transfer(pl022);

	return 0;
}

static int pl022_prepare_transfer_hardware(struct spi_master *master)
{
	struct pl022 *pl022 = spi_master_get_devdata(master);

	/*
	 * Just make sure we have all we need to run the transfer by syncing
	 * with the runtime PM framework.
	 */
	pm_runtime_get_sync(&pl022->adev->dev);
	return 0;
}

static int pl022_unprepare_transfer_hardware(struct spi_master *master)
{
	struct pl022 *pl022 = spi_master_get_devdata(master);

	/* nothing more to do - disable spi/ssp and power off */
	writew((readw(SSP_CR1(pl022->virtbase)) &
		(~SSP_CR1_MASK_SSE)), SSP_CR1(pl022->virtbase));

	if (pl022->master_info->autosuspend_delay > 0) {
		pm_runtime_mark_last_busy(&pl022->adev->dev);
		pm_runtime_put_autosuspend(&pl022->adev->dev);
	} else {
		pm_runtime_put(&pl022->adev->dev);
	}

	return 0;
}

static int verify_controller_parameters(struct pl022 *pl022,
				struct pl022_config_chip const *chip_info)
{
	if ((chip_info->iface < SSP_INTERFACE_MOTOROLA_SPI)
	    || (chip_info->iface > SSP_INTERFACE_UNIDIRECTIONAL)) {
		dev_err(&pl022->adev->dev,
			"interface is configured incorrectly\n");
		return -EINVAL;
	}
	if ((chip_info->iface == SSP_INTERFACE_UNIDIRECTIONAL) &&
	    (!pl022->vendor->unidir)) {
		dev_err(&pl022->adev->dev,
			"unidirectional mode not supported in this "
			"hardware version\n");
		return -EINVAL;
	}
	if ((chip_info->hierarchy != SSP_MASTER)
	    && (chip_info->hierarchy != SSP_SLAVE)) {
		dev_err(&pl022->adev->dev,
			"hierarchy is configured incorrectly\n");
		return -EINVAL;
	}
	if ((chip_info->com_mode != INTERRUPT_TRANSFER)
	    && (chip_info->com_mode != DMA_TRANSFER)
	    && (chip_info->com_mode != POLLING_TRANSFER)) {
		dev_err(&pl022->adev->dev,
			"Communication mode is configured incorrectly\n");
		return -EINVAL;
	}
	switch (chip_info->rx_lev_trig) {
	case SSP_RX_1_OR_MORE_ELEM:
	case SSP_RX_4_OR_MORE_ELEM:
	case SSP_RX_8_OR_MORE_ELEM:
		/* These are always OK, all variants can handle this */
		break;
	case SSP_RX_16_OR_MORE_ELEM:
		if (pl022->vendor->fifodepth < 16) {
			dev_err(&pl022->adev->dev,
			"RX FIFO Trigger Level is configured incorrectly\n");
			return -EINVAL;
		}
		break;
	case SSP_RX_32_OR_MORE_ELEM:
		if (pl022->vendor->fifodepth < 32) {
			dev_err(&pl022->adev->dev,
			"RX FIFO Trigger Level is configured incorrectly\n");
			return -EINVAL;
		}
		break;
	default:
		dev_err(&pl022->adev->dev,
			"RX FIFO Trigger Level is configured incorrectly\n");
		return -EINVAL;
		break;
	}
	switch (chip_info->tx_lev_trig) {
	case SSP_TX_1_OR_MORE_EMPTY_LOC:
	case SSP_TX_4_OR_MORE_EMPTY_LOC:
	case SSP_TX_8_OR_MORE_EMPTY_LOC:
		/* These are always OK, all variants can handle this */
		break;
	case SSP_TX_16_OR_MORE_EMPTY_LOC:
		if (pl022->vendor->fifodepth < 16) {
			dev_err(&pl022->adev->dev,
			"TX FIFO Trigger Level is configured incorrectly\n");
			return -EINVAL;
		}
		break;
	case SSP_TX_32_OR_MORE_EMPTY_LOC:
		if (pl022->vendor->fifodepth < 32) {
			dev_err(&pl022->adev->dev,
			"TX FIFO Trigger Level is configured incorrectly\n");
			return -EINVAL;
		}
		break;
	default:
		dev_err(&pl022->adev->dev,
			"TX FIFO Trigger Level is configured incorrectly\n");
		return -EINVAL;
		break;
	}
	if (chip_info->iface == SSP_INTERFACE_NATIONAL_MICROWIRE) {
		if ((chip_info->ctrl_len < SSP_BITS_4)
		    || (chip_info->ctrl_len > SSP_BITS_32)) {
			dev_err(&pl022->adev->dev,
				"CTRL LEN is configured incorrectly\n");
			return -EINVAL;
		}
		if ((chip_info->wait_state != SSP_MWIRE_WAIT_ZERO)
		    && (chip_info->wait_state != SSP_MWIRE_WAIT_ONE)) {
			dev_err(&pl022->adev->dev,
				"Wait State is configured incorrectly\n");
			return -EINVAL;
		}
		/* Half duplex is only available in the ST Micro version */
		if (pl022->vendor->extended_cr) {
			if ((chip_info->duplex !=
			     SSP_MICROWIRE_CHANNEL_FULL_DUPLEX)
			    && (chip_info->duplex !=
				SSP_MICROWIRE_CHANNEL_HALF_DUPLEX)) {
				dev_err(&pl022->adev->dev,
					"Microwire duplex mode is configured incorrectly\n");
				return -EINVAL;
			}
		} else {
			if (chip_info->duplex != SSP_MICROWIRE_CHANNEL_FULL_DUPLEX)
				dev_err(&pl022->adev->dev,
					"Microwire half duplex mode requested,"
					" but this is only available in the"
					" ST version of PL022\n");
			return -EINVAL;
		}
	}
	return 0;
}

static inline u32 spi_rate(u32 rate, u16 cpsdvsr, u16 scr)
{
	return rate / (cpsdvsr * (1 + scr));
}

static int calculate_effective_freq(struct pl022 *pl022, int freq, struct
				    ssp_clock_params * clk_freq)
{
	/* Lets calculate the frequency parameters */
	u16 cpsdvsr = CPSDVR_MIN, scr = SCR_MIN;
	u32 rate, max_tclk, min_tclk, best_freq = 0, best_cpsdvsr = 0,
		best_scr = 0, tmp, found = 0;

	rate = clk_get_rate(pl022->clk);
	/* cpsdvscr = 2 & scr 0 */
	max_tclk = spi_rate(rate, CPSDVR_MIN, SCR_MIN);
	/* cpsdvsr = 254 & scr = 255 */
	min_tclk = spi_rate(rate, CPSDVR_MAX, SCR_MAX);

	if (freq > max_tclk)
		dev_warn(&pl022->adev->dev,
			"Max speed that can be programmed is %d Hz, you requested %d\n",
			max_tclk, freq);

	if (freq < min_tclk) {
		dev_err(&pl022->adev->dev,
			"Requested frequency: %d Hz is less than minimum possible %d Hz\n",
			freq, min_tclk);
		return -EINVAL;
	}

	/*
	 * best_freq will give closest possible available rate (<= requested
	 * freq) for all values of scr & cpsdvsr.
	 */
	while ((cpsdvsr <= CPSDVR_MAX) && !found) {
		while (scr <= SCR_MAX) {
			tmp = spi_rate(rate, cpsdvsr, scr);

			if (tmp > freq) {
				/* we need lower freq */
				scr++;
				continue;
			}

			/*
			 * If found exact value, mark found and break.
			 * If found more closer value, update and break.
			 */
			if (tmp > best_freq) {
				best_freq = tmp;
				best_cpsdvsr = cpsdvsr;
				best_scr = scr;

				if (tmp == freq)
					found = 1;
			}
			/*
			 * increased scr will give lower rates, which are not
			 * required
			 */
			break;
		}
		cpsdvsr += 2;
		scr = SCR_MIN;
	}

	WARN(!best_freq, "pl022: Matching cpsdvsr and scr not found for %d Hz rate \n",
			freq);

	clk_freq->cpsdvsr = (u8) (best_cpsdvsr & 0xFF);
	clk_freq->scr = (u8) (best_scr & 0xFF);
	dev_dbg(&pl022->adev->dev,
		"SSP Target Frequency is: %u, Effective Frequency is %u\n",
		freq, best_freq);
	dev_dbg(&pl022->adev->dev, "SSP cpsdvsr = %d, scr = %d\n",
		clk_freq->cpsdvsr, clk_freq->scr);

	return 0;
}

/*
 * A piece of default chip info unless the platform
 * supplies it.
 */
static const struct pl022_config_chip pl022_default_chip_info = {
	.com_mode = POLLING_TRANSFER,
	.iface = SSP_INTERFACE_MOTOROLA_SPI,
	.hierarchy = SSP_SLAVE,
	.slave_tx_disable = DO_NOT_DRIVE_TX,
	.rx_lev_trig = SSP_RX_1_OR_MORE_ELEM,
	.tx_lev_trig = SSP_TX_1_OR_MORE_EMPTY_LOC,
	.ctrl_len = SSP_BITS_8,
	.wait_state = SSP_MWIRE_WAIT_ZERO,
	.duplex = SSP_MICROWIRE_CHANNEL_FULL_DUPLEX,
	.cs_control = null_cs_control,
};

/**
 * pl022_setup - setup function registered to SPI master framework
 * @spi: spi device which is requesting setup
 *
 * This function is registered to the SPI framework for this SPI master
 * controller. If it is the first time when setup is called by this device,
 * this function will initialize the runtime state for this chip and save
 * the same in the device structure. Else it will update the runtime info
 * with the updated chip info. Nothing is really being written to the
 * controller hardware here, that is not done until the actual transfer
 * commence.
 */
static int pl022_setup(struct spi_device *spi)
{
	struct pl022_config_chip const *chip_info;
	struct pl022_config_chip chip_info_dt;
	struct chip_data *chip;
	struct ssp_clock_params clk_freq = { .cpsdvsr = 0, .scr = 0};
	int status = 0;
	struct pl022 *pl022 = spi_master_get_devdata(spi->master);
	unsigned int bits = spi->bits_per_word;
	u32 tmp;
	struct device_node *np = spi->dev.of_node;

	if (!spi->max_speed_hz)
		return -EINVAL;

	/* Get controller_state if one is supplied */
	chip = spi_get_ctldata(spi);

	if (chip == NULL) {
		chip = kzalloc(sizeof(struct chip_data), GFP_KERNEL);
		if (!chip) {
			dev_err(&spi->dev,
				"cannot allocate controller state\n");
			return -ENOMEM;
		}
		dev_dbg(&spi->dev,
			"allocated memory for controller's runtime state\n");
	}

	/* Get controller data if one is supplied */
	chip_info = spi->controller_data;

	if (chip_info == NULL) {
		if (np) {
			chip_info_dt = pl022_default_chip_info;

			chip_info_dt.hierarchy = SSP_MASTER;
			of_property_read_u32(np, "pl022,interface",
				&chip_info_dt.iface);
			of_property_read_u32(np, "pl022,com-mode",
				&chip_info_dt.com_mode);
			of_property_read_u32(np, "pl022,rx-level-trig",
				&chip_info_dt.rx_lev_trig);
			of_property_read_u32(np, "pl022,tx-level-trig",
				&chip_info_dt.tx_lev_trig);
			of_property_read_u32(np, "pl022,ctrl-len",
				&chip_info_dt.ctrl_len);
			of_property_read_u32(np, "pl022,wait-state",
				&chip_info_dt.wait_state);
			of_property_read_u32(np, "pl022,duplex",
				&chip_info_dt.duplex);

			chip_info = &chip_info_dt;
		} else {
			chip_info = &pl022_default_chip_info;
			/* spi_board_info.controller_data not is supplied */
			dev_dbg(&spi->dev,
				"using default controller_data settings\n");
		}
	} else
		dev_dbg(&spi->dev,
			"using user supplied controller_data settings\n");

	/*
	 * We can override with custom divisors, else we use the board
	 * frequency setting
	 */
	if ((0 == chip_info->clk_freq.cpsdvsr)
	    && (0 == chip_info->clk_freq.scr)) {
		status = calculate_effective_freq(pl022,
						  spi->max_speed_hz,
						  &clk_freq);
		if (status < 0)
			goto err_config_params;
	} else {
		memcpy(&clk_freq, &chip_info->clk_freq, sizeof(clk_freq));
		if ((clk_freq.cpsdvsr % 2) != 0)
			clk_freq.cpsdvsr =
				clk_freq.cpsdvsr - 1;
	}
	if ((clk_freq.cpsdvsr < CPSDVR_MIN)
	    || (clk_freq.cpsdvsr > CPSDVR_MAX)) {
		status = -EINVAL;
		dev_err(&spi->dev,
			"cpsdvsr is configured incorrectly\n");
		goto err_config_params;
	}

	status = verify_controller_parameters(pl022, chip_info);
	if (status) {
		dev_err(&spi->dev, "controller data is incorrect");
		goto err_config_params;
	}

	pl022->rx_lev_trig = chip_info->rx_lev_trig;
	pl022->tx_lev_trig = chip_info->tx_lev_trig;

	/* Now set controller state based on controller data */
	chip->xfer_type = chip_info->com_mode;
	if (!chip_info->cs_control) {
		chip->cs_control = null_cs_control;
		if (!gpio_is_valid(pl022->chipselects[spi->chip_select]))
			dev_warn(&spi->dev,
				 "invalid chip select\n");
	} else
		chip->cs_control = chip_info->cs_control;

	/* Check bits per word with vendor specific range */
	if ((bits <= 3) || (bits > pl022->vendor->max_bpw)) {
		status = -ENOTSUPP;
		dev_err(&spi->dev, "illegal data size for this controller!\n");
		dev_err(&spi->dev, "This controller can only handle 4 <= n <= %d bit words\n",
				pl022->vendor->max_bpw);
		goto err_config_params;
	} else if (bits <= 8) {
		dev_dbg(&spi->dev, "4 <= n <=8 bits per word\n");
		chip->n_bytes = 1;
		chip->read = READING_U8;
		chip->write = WRITING_U8;
	} else if (bits <= 16) {
		dev_dbg(&spi->dev, "9 <= n <= 16 bits per word\n");
		chip->n_bytes = 2;
		chip->read = READING_U16;
		chip->write = WRITING_U16;
	} else {
		dev_dbg(&spi->dev, "17 <= n <= 32 bits per word\n");
		chip->n_bytes = 4;
		chip->read = READING_U32;
		chip->write = WRITING_U32;
	}

	/* Now Initialize all register settings required for this chip */
	chip->cr0 = 0;
	chip->cr1 = 0;
	chip->dmacr = 0;
	chip->cpsr = 0;
	if ((chip_info->com_mode == DMA_TRANSFER)
	    && ((pl022->master_info)->enable_dma)) {
		chip->enable_dma = true;
		dev_dbg(&spi->dev, "DMA mode set in controller state\n");
		SSP_WRITE_BITS(chip->dmacr, SSP_DMA_ENABLED,
			       SSP_DMACR_MASK_RXDMAE, 0);
		SSP_WRITE_BITS(chip->dmacr, SSP_DMA_ENABLED,
			       SSP_DMACR_MASK_TXDMAE, 1);
	} else {
		chip->enable_dma = false;
		dev_dbg(&spi->dev, "DMA mode NOT set in controller state\n");
		SSP_WRITE_BITS(chip->dmacr, SSP_DMA_DISABLED,
			       SSP_DMACR_MASK_RXDMAE, 0);
		SSP_WRITE_BITS(chip->dmacr, SSP_DMA_DISABLED,
			       SSP_DMACR_MASK_TXDMAE, 1);
	}

	chip->cpsr = clk_freq.cpsdvsr;

	/* Special setup for the ST micro extended control registers */
	if (pl022->vendor->extended_cr) {
		u32 etx;

		if (pl022->vendor->pl023) {
			/* These bits are only in the PL023 */
			SSP_WRITE_BITS(chip->cr1, chip_info->clkdelay,
				       SSP_CR1_MASK_FBCLKDEL_ST, 13);
		} else {
			/* These bits are in the PL022 but not PL023 */
			SSP_WRITE_BITS(chip->cr0, chip_info->duplex,
				       SSP_CR0_MASK_HALFDUP_ST, 5);
			SSP_WRITE_BITS(chip->cr0, chip_info->ctrl_len,
				       SSP_CR0_MASK_CSS_ST, 16);
			SSP_WRITE_BITS(chip->cr0, chip_info->iface,
				       SSP_CR0_MASK_FRF_ST, 21);
			SSP_WRITE_BITS(chip->cr1, chip_info->wait_state,
				       SSP_CR1_MASK_MWAIT_ST, 6);
		}
		SSP_WRITE_BITS(chip->cr0, bits - 1,
			       SSP_CR0_MASK_DSS_ST, 0);

		if (spi->mode & SPI_LSB_FIRST) {
			tmp = SSP_RX_LSB;
			etx = SSP_TX_LSB;
		} else {
			tmp = SSP_RX_MSB;
			etx = SSP_TX_MSB;
		}
		SSP_WRITE_BITS(chip->cr1, tmp, SSP_CR1_MASK_RENDN_ST, 4);
		SSP_WRITE_BITS(chip->cr1, etx, SSP_CR1_MASK_TENDN_ST, 5);
		SSP_WRITE_BITS(chip->cr1, chip_info->rx_lev_trig,
			       SSP_CR1_MASK_RXIFLSEL_ST, 7);
		SSP_WRITE_BITS(chip->cr1, chip_info->tx_lev_trig,
			       SSP_CR1_MASK_TXIFLSEL_ST, 10);
	} else {
		SSP_WRITE_BITS(chip->cr0, bits - 1,
			       SSP_CR0_MASK_DSS, 0);
		SSP_WRITE_BITS(chip->cr0, chip_info->iface,
			       SSP_CR0_MASK_FRF, 4);
	}

	/* Stuff that is common for all versions */
	if (spi->mode & SPI_CPOL)
		tmp = SSP_CLK_POL_IDLE_HIGH;
	else
		tmp = SSP_CLK_POL_IDLE_LOW;
	SSP_WRITE_BITS(chip->cr0, tmp, SSP_CR0_MASK_SPO, 6);

	if (spi->mode & SPI_CPHA)
		tmp = SSP_CLK_SECOND_EDGE;
	else
		tmp = SSP_CLK_FIRST_EDGE;
	SSP_WRITE_BITS(chip->cr0, tmp, SSP_CR0_MASK_SPH, 7);

	SSP_WRITE_BITS(chip->cr0, clk_freq.scr, SSP_CR0_MASK_SCR, 8);
	/* Loopback is available on all versions except PL023 */
	if (pl022->vendor->loopback) {
		if (spi->mode & SPI_LOOP)
			tmp = LOOPBACK_ENABLED;
		else
			tmp = LOOPBACK_DISABLED;
		SSP_WRITE_BITS(chip->cr1, tmp, SSP_CR1_MASK_LBM, 0);
	}
	SSP_WRITE_BITS(chip->cr1, SSP_DISABLED, SSP_CR1_MASK_SSE, 1);
	SSP_WRITE_BITS(chip->cr1, chip_info->hierarchy, SSP_CR1_MASK_MS, 2);
	SSP_WRITE_BITS(chip->cr1, chip_info->slave_tx_disable, SSP_CR1_MASK_SOD,
		3);

	/* Save controller_state */
	spi_set_ctldata(spi, chip);
	return status;
 err_config_params:
	spi_set_ctldata(spi, NULL);
	kfree(chip);
	return status;
}

/**
 * pl022_cleanup - cleanup function registered to SPI master framework
 * @spi: spi device which is requesting cleanup
 *
 * This function is registered to the SPI framework for this SPI master
 * controller. It will free the runtime state of chip.
 */
static void pl022_cleanup(struct spi_device *spi)
{
	struct chip_data *chip = spi_get_ctldata(spi);

	spi_set_ctldata(spi, NULL);
	kfree(chip);
}

static struct pl022_ssp_controller *
pl022_platform_data_dt_get(struct device *dev)
{
	struct device_node *np = dev->of_node;
	struct pl022_ssp_controller *pd;
	u32 tmp;

	if (!np) {
		dev_err(dev, "no dt node defined\n");
		return NULL;
	}

	pd = devm_kzalloc(dev, sizeof(struct pl022_ssp_controller), GFP_KERNEL);
	if (!pd) {
		dev_err(dev, "cannot allocate platform data memory\n");
		return NULL;
	}

	pd->bus_id = -1;
	of_property_read_u32(np, "num-cs", &tmp);
	pd->num_chipselect = tmp;
	of_property_read_u32(np, "pl022,autosuspend-delay",
			     &pd->autosuspend_delay);
	pd->rt = of_property_read_bool(np, "pl022,rt");

	return pd;
}

static int __devinit
pl022_probe(struct amba_device *adev, const struct amba_id *id)
{
	struct device *dev = &adev->dev;
	struct pl022_ssp_controller *platform_info = adev->dev.platform_data;
	struct spi_master *master;
	struct pl022 *pl022 = NULL;	/*Data for this driver */
	struct device_node *np = adev->dev.of_node;
	int status = 0, i, num_cs;

	dev_info(&adev->dev,
		 "ARM PL022 driver, device ID: 0x%08x\n", adev->periphid);
	if (!platform_info && IS_ENABLED(CONFIG_OF))
		platform_info = pl022_platform_data_dt_get(dev);

	if (!platform_info) {
		dev_err(dev, "probe: no platform data defined\n");
		return -ENODEV;
	}

	if (platform_info->num_chipselect) {
		num_cs = platform_info->num_chipselect;
	} else {
		dev_err(dev, "probe: no chip select defined\n");
		return -ENODEV;
	}

	/* Allocate master with space for data */
	master = spi_alloc_master(dev, sizeof(struct pl022));
	if (master == NULL) {
		dev_err(&adev->dev, "probe - cannot alloc SPI master\n");
		return -ENOMEM;
	}

	pl022 = spi_master_get_devdata(master);
	pl022->master = master;
	pl022->master_info = platform_info;
	pl022->adev = adev;
	pl022->vendor = id->data;
	pl022->chipselects = devm_kzalloc(dev, num_cs * sizeof(int),
					  GFP_KERNEL);

	pl022->pinctrl = devm_pinctrl_get(dev);
	if (IS_ERR(pl022->pinctrl)) {
		status = PTR_ERR(pl022->pinctrl);
		goto err_no_pinctrl;
	}

	pl022->pins_default = pinctrl_lookup_state(pl022->pinctrl,
						 PINCTRL_STATE_DEFAULT);
	/* enable pins to be muxed in and configured */
	if (!IS_ERR(pl022->pins_default)) {
		status = pinctrl_select_state(pl022->pinctrl,
				pl022->pins_default);
		if (status)
			dev_err(dev, "could not set default pins\n");
	} else
		dev_err(dev, "could not get default pinstate\n");

	pl022->pins_idle = pinctrl_lookup_state(pl022->pinctrl,
					      PINCTRL_STATE_IDLE);
	if (IS_ERR(pl022->pins_idle))
		dev_dbg(dev, "could not get idle pinstate\n");

	pl022->pins_sleep = pinctrl_lookup_state(pl022->pinctrl,
					       PINCTRL_STATE_SLEEP);
	if (IS_ERR(pl022->pins_sleep))
		dev_dbg(dev, "could not get sleep pinstate\n");

	/*
	 * Bus Number Which has been Assigned to this SSP controller
	 * on this board
	 */
	master->bus_num = platform_info->bus_id;
	master->num_chipselect = num_cs;
	master->cleanup = pl022_cleanup;
	master->setup = pl022_setup;
	master->prepare_transfer_hardware = pl022_prepare_transfer_hardware;
	master->transfer_one_message = pl022_transfer_one_message;
	master->unprepare_transfer_hardware = pl022_unprepare_transfer_hardware;
	master->rt = platform_info->rt;
	master->dev.of_node = dev->of_node;

	if (platform_info->num_chipselect && platform_info->chipselects) {
		for (i = 0; i < num_cs; i++)
			pl022->chipselects[i] = platform_info->chipselects[i];
	} else if (IS_ENABLED(CONFIG_OF)) {
		for (i = 0; i < num_cs; i++) {
			int cs_gpio = of_get_named_gpio(np, "cs-gpios", i);

			if (cs_gpio == -EPROBE_DEFER) {
				status = -EPROBE_DEFER;
				goto err_no_gpio;
			}

			pl022->chipselects[i] = cs_gpio;

			if (gpio_is_valid(cs_gpio)) {
				if (devm_gpio_request(dev, cs_gpio, "ssp-pl022"))
					dev_err(&adev->dev,
						"could not request %d gpio\n",
						cs_gpio);
				else if (gpio_direction_output(cs_gpio, 1))
					dev_err(&adev->dev,
						"could set gpio %d as output\n",
						cs_gpio);
			}
		}
	}

	/*
	 * Supports mode 0-3, loopback, and active low CS. Transfers are
	 * always MS bit first on the original pl022.
	 */
	master->mode_bits = SPI_CPOL | SPI_CPHA | SPI_CS_HIGH | SPI_LOOP;
	if (pl022->vendor->extended_cr)
		master->mode_bits |= SPI_LSB_FIRST;

	dev_dbg(&adev->dev, "BUSNO: %d\n", master->bus_num);

	status = amba_request_regions(adev, NULL);
	if (status)
		goto err_no_ioregion;

	pl022->phybase = adev->res.start;
	pl022->virtbase = devm_ioremap(dev, adev->res.start,
				       resource_size(&adev->res));
	if (pl022->virtbase == NULL) {
		status = -ENOMEM;
		goto err_no_ioremap;
	}
	printk(KERN_INFO "pl022: mapped registers from 0x%08x to %p\n",
	       adev->res.start, pl022->virtbase);

<<<<<<< HEAD
	pm_runtime_enable(dev);
	pm_runtime_resume(dev);

=======
>>>>>>> 213d27a4
	pl022->clk = devm_clk_get(&adev->dev, NULL);
	if (IS_ERR(pl022->clk)) {
		status = PTR_ERR(pl022->clk);
		dev_err(&adev->dev, "could not retrieve SSP/SPI bus clock\n");
		goto err_no_clk;
	}

	status = clk_prepare(pl022->clk);
	if (status) {
		dev_err(&adev->dev, "could not prepare SSP/SPI bus clock\n");
		goto  err_clk_prep;
	}

	status = clk_enable(pl022->clk);
	if (status) {
		dev_err(&adev->dev, "could not enable SSP/SPI bus clock\n");
		goto err_no_clk_en;
	}

	/* Initialize transfer pump */
	tasklet_init(&pl022->pump_transfers, pump_transfers,
		     (unsigned long)pl022);

	/* Disable SSP */
	writew((readw(SSP_CR1(pl022->virtbase)) & (~SSP_CR1_MASK_SSE)),
	       SSP_CR1(pl022->virtbase));
	load_ssp_default_config(pl022);

	status = devm_request_irq(dev, adev->irq[0], pl022_interrupt_handler,
				  0, "pl022", pl022);
	if (status < 0) {
		dev_err(&adev->dev, "probe - cannot get IRQ (%d)\n", status);
		goto err_no_irq;
	}

	/* Get DMA channels */
	if (platform_info->enable_dma) {
		status = pl022_dma_probe(pl022);
		if (status != 0)
			platform_info->enable_dma = 0;
	}

	/* Register with the SPI framework */
	amba_set_drvdata(adev, pl022);
	status = spi_register_master(master);
	if (status != 0) {
		dev_err(&adev->dev,
			"probe - problem registering spi master\n");
		goto err_spi_register;
	}
	dev_dbg(dev, "probe succeeded\n");

	/* let runtime pm put suspend */
	if (platform_info->autosuspend_delay > 0) {
		dev_info(&adev->dev,
			"will use autosuspend for runtime pm, delay %dms\n",
			platform_info->autosuspend_delay);
		pm_runtime_set_autosuspend_delay(dev,
			platform_info->autosuspend_delay);
		pm_runtime_use_autosuspend(dev);
	}
	pm_runtime_put(dev);

	return 0;

 err_spi_register:
	if (platform_info->enable_dma)
		pl022_dma_remove(pl022);
 err_no_irq:
	clk_disable(pl022->clk);
 err_no_clk_en:
	clk_unprepare(pl022->clk);
 err_clk_prep:
 err_no_clk:
 err_no_ioremap:
	amba_release_regions(adev);
 err_no_ioregion:
 err_no_gpio:
 err_no_pinctrl:
	spi_master_put(master);
	return status;
}

static int __devexit
pl022_remove(struct amba_device *adev)
{
	struct pl022 *pl022 = amba_get_drvdata(adev);

	if (!pl022)
		return 0;

	/*
	 * undo pm_runtime_put() in probe.  I assume that we're not
	 * accessing the primecell here.
	 */
	pm_runtime_get_noresume(&adev->dev);

	load_ssp_default_config(pl022);
	if (pl022->master_info->enable_dma)
		pl022_dma_remove(pl022);

	clk_disable(pl022->clk);
	clk_unprepare(pl022->clk);
	amba_release_regions(adev);
	tasklet_disable(&pl022->pump_transfers);
	spi_unregister_master(pl022->master);
	amba_set_drvdata(adev, NULL);
	return 0;
}

#if defined(CONFIG_SUSPEND) || defined(CONFIG_PM_RUNTIME)
/*
 * These two functions are used from both suspend/resume and
 * the runtime counterparts to handle external resources like
 * clocks, pins and regulators when going to sleep.
 */
static void pl022_suspend_resources(struct pl022 *pl022, bool runtime)
{
	int ret;
	struct pinctrl_state *pins_state;

	clk_disable(pl022->clk);

	pins_state = runtime ? pl022->pins_idle : pl022->pins_sleep;
	/* Optionally let pins go into sleep states */
	if (!IS_ERR(pins_state)) {
		ret = pinctrl_select_state(pl022->pinctrl, pins_state);
		if (ret)
			dev_err(&pl022->adev->dev, "could not set %s pins\n",
				runtime ? "idle" : "sleep");
	}
}

static void pl022_resume_resources(struct pl022 *pl022, bool runtime)
{
	int ret;

	/* Optionaly enable pins to be muxed in and configured */
	/* First go to the default state */
	if (!IS_ERR(pl022->pins_default)) {
		ret = pinctrl_select_state(pl022->pinctrl, pl022->pins_default);
		if (ret)
			dev_err(&pl022->adev->dev,
				"could not set default pins\n");
	}

	if (!runtime) {
		/* Then let's idle the pins until the next transfer happens */
		if (!IS_ERR(pl022->pins_idle)) {
			ret = pinctrl_select_state(pl022->pinctrl,
					pl022->pins_idle);
		if (ret)
			dev_err(&pl022->adev->dev,
				"could not set idle pins\n");
		}
	}

	clk_enable(pl022->clk);
}
#endif

#ifdef CONFIG_SUSPEND
static int pl022_suspend(struct device *dev)
{
	struct pl022 *pl022 = dev_get_drvdata(dev);
	int ret;

	ret = spi_master_suspend(pl022->master);
	if (ret) {
		dev_warn(dev, "cannot suspend master\n");
		return ret;
	}

	pm_runtime_get_sync(dev);
	pl022_suspend_resources(pl022, false);

	dev_dbg(dev, "suspended\n");
	return 0;
}

static int pl022_resume(struct device *dev)
{
	struct pl022 *pl022 = dev_get_drvdata(dev);
	int ret;

	pl022_resume_resources(pl022, false);
	pm_runtime_put(dev);

	/* Start the queue running */
	ret = spi_master_resume(pl022->master);
	if (ret)
		dev_err(dev, "problem starting queue (%d)\n", ret);
	else
		dev_dbg(dev, "resumed\n");

	return ret;
}
#endif	/* CONFIG_PM */

#ifdef CONFIG_PM_RUNTIME
static int pl022_runtime_suspend(struct device *dev)
{
	struct pl022 *pl022 = dev_get_drvdata(dev);

	pl022_suspend_resources(pl022, true);
	return 0;
}

static int pl022_runtime_resume(struct device *dev)
{
	struct pl022 *pl022 = dev_get_drvdata(dev);

	pl022_resume_resources(pl022, true);
	return 0;
}
#endif

static const struct dev_pm_ops pl022_dev_pm_ops = {
	SET_SYSTEM_SLEEP_PM_OPS(pl022_suspend, pl022_resume)
	SET_RUNTIME_PM_OPS(pl022_runtime_suspend, pl022_runtime_resume, NULL)
};

static struct vendor_data vendor_arm = {
	.fifodepth = 8,
	.max_bpw = 16,
	.unidir = false,
	.extended_cr = false,
	.pl023 = false,
	.loopback = true,
};

static struct vendor_data vendor_st = {
	.fifodepth = 32,
	.max_bpw = 32,
	.unidir = false,
	.extended_cr = true,
	.pl023 = false,
	.loopback = true,
};

static struct vendor_data vendor_st_pl023 = {
	.fifodepth = 32,
	.max_bpw = 32,
	.unidir = false,
	.extended_cr = true,
	.pl023 = true,
	.loopback = false,
};

static struct amba_id pl022_ids[] = {
	{
		/*
		 * ARM PL022 variant, this has a 16bit wide
		 * and 8 locations deep TX/RX FIFO
		 */
		.id	= 0x00041022,
		.mask	= 0x000fffff,
		.data	= &vendor_arm,
	},
	{
		/*
		 * ST Micro derivative, this has 32bit wide
		 * and 32 locations deep TX/RX FIFO
		 */
		.id	= 0x01080022,
		.mask	= 0xffffffff,
		.data	= &vendor_st,
	},
	{
		/*
		 * ST-Ericsson derivative "PL023" (this is not
		 * an official ARM number), this is a PL022 SSP block
		 * stripped to SPI mode only, it has 32bit wide
		 * and 32 locations deep TX/RX FIFO but no extended
		 * CR0/CR1 register
		 */
		.id	= 0x00080023,
		.mask	= 0xffffffff,
		.data	= &vendor_st_pl023,
	},
	{ 0, 0 },
};

MODULE_DEVICE_TABLE(amba, pl022_ids);

static struct amba_driver pl022_driver = {
	.drv = {
		.name	= "ssp-pl022",
		.pm	= &pl022_dev_pm_ops,
	},
	.id_table	= pl022_ids,
	.probe		= pl022_probe,
	.remove		= __devexit_p(pl022_remove),
};

static int __init pl022_init(void)
{
	return amba_driver_register(&pl022_driver);
}
subsys_initcall(pl022_init);

static void __exit pl022_exit(void)
{
	amba_driver_unregister(&pl022_driver);
}
module_exit(pl022_exit);

MODULE_AUTHOR("Linus Walleij <linus.walleij@stericsson.com>");
MODULE_DESCRIPTION("PL022 SSP Controller Driver");
MODULE_LICENSE("GPL");<|MERGE_RESOLUTION|>--- conflicted
+++ resolved
@@ -2192,12 +2192,6 @@
 	printk(KERN_INFO "pl022: mapped registers from 0x%08x to %p\n",
 	       adev->res.start, pl022->virtbase);
 
-<<<<<<< HEAD
-	pm_runtime_enable(dev);
-	pm_runtime_resume(dev);
-
-=======
->>>>>>> 213d27a4
 	pl022->clk = devm_clk_get(&adev->dev, NULL);
 	if (IS_ERR(pl022->clk)) {
 		status = PTR_ERR(pl022->clk);
