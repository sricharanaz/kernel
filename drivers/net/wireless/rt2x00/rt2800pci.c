/*
	Copyright (C) 2009 - 2010 Ivo van Doorn <IvDoorn@gmail.com>
	Copyright (C) 2009 Alban Browaeys <prahal@yahoo.com>
	Copyright (C) 2009 Felix Fietkau <nbd@openwrt.org>
	Copyright (C) 2009 Luis Correia <luis.f.correia@gmail.com>
	Copyright (C) 2009 Mattias Nissler <mattias.nissler@gmx.de>
	Copyright (C) 2009 Mark Asselstine <asselsm@gmail.com>
	Copyright (C) 2009 Xose Vazquez Perez <xose.vazquez@gmail.com>
	Copyright (C) 2009 Bart Zolnierkiewicz <bzolnier@gmail.com>
	<http://rt2x00.serialmonkey.com>

	This program is free software; you can redistribute it and/or modify
	it under the terms of the GNU General Public License as published by
	the Free Software Foundation; either version 2 of the License, or
	(at your option) any later version.

	This program is distributed in the hope that it will be useful,
	but WITHOUT ANY WARRANTY; without even the implied warranty of
	MERCHANTABILITY or FITNESS FOR A PARTICULAR PURPOSE. See the
	GNU General Public License for more details.

	You should have received a copy of the GNU General Public License
	along with this program; if not, write to the
	Free Software Foundation, Inc.,
	59 Temple Place - Suite 330, Boston, MA 02111-1307, USA.
 */

/*
	Module: rt2800pci
	Abstract: rt2800pci device specific routines.
	Supported chipsets: RT2800E & RT2800ED.
 */

#include <linux/delay.h>
#include <linux/etherdevice.h>
#include <linux/init.h>
#include <linux/kernel.h>
#include <linux/module.h>
#include <linux/pci.h>
#include <linux/eeprom_93cx6.h>

#include "rt2x00.h"
#include "rt2x00mmio.h"
#include "rt2x00pci.h"
#include "rt2800lib.h"
#include "rt2800mmio.h"
#include "rt2800.h"
#include "rt2800pci.h"

/*
 * Allow hardware encryption to be disabled.
 */
static bool modparam_nohwcrypt = false;
module_param_named(nohwcrypt, modparam_nohwcrypt, bool, S_IRUGO);
MODULE_PARM_DESC(nohwcrypt, "Disable hardware encryption.");

static bool rt2800pci_hwcrypt_disabled(struct rt2x00_dev *rt2x00dev)
{
	return modparam_nohwcrypt;
}

static void rt2800pci_mcu_status(struct rt2x00_dev *rt2x00dev, const u8 token)
{
	unsigned int i;
	u32 reg;

	/*
	 * SOC devices don't support MCU requests.
	 */
	if (rt2x00_is_soc(rt2x00dev))
		return;

	for (i = 0; i < 200; i++) {
		rt2x00mmio_register_read(rt2x00dev, H2M_MAILBOX_CID, &reg);

		if ((rt2x00_get_field32(reg, H2M_MAILBOX_CID_CMD0) == token) ||
		    (rt2x00_get_field32(reg, H2M_MAILBOX_CID_CMD1) == token) ||
		    (rt2x00_get_field32(reg, H2M_MAILBOX_CID_CMD2) == token) ||
		    (rt2x00_get_field32(reg, H2M_MAILBOX_CID_CMD3) == token))
			break;

		udelay(REGISTER_BUSY_DELAY);
	}

	if (i == 200)
		rt2x00_err(rt2x00dev, "MCU request failed, no response from hardware\n");

	rt2x00mmio_register_write(rt2x00dev, H2M_MAILBOX_STATUS, ~0);
	rt2x00mmio_register_write(rt2x00dev, H2M_MAILBOX_CID, ~0);
}

static void rt2800pci_eepromregister_read(struct eeprom_93cx6 *eeprom)
{
	struct rt2x00_dev *rt2x00dev = eeprom->data;
	u32 reg;

	rt2x00mmio_register_read(rt2x00dev, E2PROM_CSR, &reg);

	eeprom->reg_data_in = !!rt2x00_get_field32(reg, E2PROM_CSR_DATA_IN);
	eeprom->reg_data_out = !!rt2x00_get_field32(reg, E2PROM_CSR_DATA_OUT);
	eeprom->reg_data_clock =
	    !!rt2x00_get_field32(reg, E2PROM_CSR_DATA_CLOCK);
	eeprom->reg_chip_select =
	    !!rt2x00_get_field32(reg, E2PROM_CSR_CHIP_SELECT);
}

static void rt2800pci_eepromregister_write(struct eeprom_93cx6 *eeprom)
{
	struct rt2x00_dev *rt2x00dev = eeprom->data;
	u32 reg = 0;

	rt2x00_set_field32(&reg, E2PROM_CSR_DATA_IN, !!eeprom->reg_data_in);
	rt2x00_set_field32(&reg, E2PROM_CSR_DATA_OUT, !!eeprom->reg_data_out);
	rt2x00_set_field32(&reg, E2PROM_CSR_DATA_CLOCK,
			   !!eeprom->reg_data_clock);
	rt2x00_set_field32(&reg, E2PROM_CSR_CHIP_SELECT,
			   !!eeprom->reg_chip_select);

	rt2x00mmio_register_write(rt2x00dev, E2PROM_CSR, reg);
}

static int rt2800pci_read_eeprom_pci(struct rt2x00_dev *rt2x00dev)
{
	struct eeprom_93cx6 eeprom;
	u32 reg;

	rt2x00mmio_register_read(rt2x00dev, E2PROM_CSR, &reg);

	eeprom.data = rt2x00dev;
	eeprom.register_read = rt2800pci_eepromregister_read;
	eeprom.register_write = rt2800pci_eepromregister_write;
	switch (rt2x00_get_field32(reg, E2PROM_CSR_TYPE))
	{
	case 0:
		eeprom.width = PCI_EEPROM_WIDTH_93C46;
		break;
	case 1:
		eeprom.width = PCI_EEPROM_WIDTH_93C66;
		break;
	default:
		eeprom.width = PCI_EEPROM_WIDTH_93C86;
		break;
	}
	eeprom.reg_data_in = 0;
	eeprom.reg_data_out = 0;
	eeprom.reg_data_clock = 0;
	eeprom.reg_chip_select = 0;

	eeprom_93cx6_multiread(&eeprom, EEPROM_BASE, rt2x00dev->eeprom,
			       EEPROM_SIZE / sizeof(u16));

	return 0;
}

static int rt2800pci_efuse_detect(struct rt2x00_dev *rt2x00dev)
{
	return rt2800_efuse_detect(rt2x00dev);
}

static inline int rt2800pci_read_eeprom_efuse(struct rt2x00_dev *rt2x00dev)
{
	return rt2800_read_eeprom_efuse(rt2x00dev);
}

/*
 * Firmware functions
 */
static char *rt2800pci_get_firmware_name(struct rt2x00_dev *rt2x00dev)
{
	/*
	 * Chip rt3290 use specific 4KB firmware named rt3290.bin.
	 */
	if (rt2x00_rt(rt2x00dev, RT3290))
		return FIRMWARE_RT3290;
	else
		return FIRMWARE_RT2860;
}

static int rt2800pci_write_firmware(struct rt2x00_dev *rt2x00dev,
				    const u8 *data, const size_t len)
{
	u32 reg;

	/*
	 * enable Host program ram write selection
	 */
	reg = 0;
	rt2x00_set_field32(&reg, PBF_SYS_CTRL_HOST_RAM_WRITE, 1);
	rt2x00mmio_register_write(rt2x00dev, PBF_SYS_CTRL, reg);

	/*
	 * Write firmware to device.
	 */
	rt2x00mmio_register_multiwrite(rt2x00dev, FIRMWARE_IMAGE_BASE,
				       data, len);

	rt2x00mmio_register_write(rt2x00dev, PBF_SYS_CTRL, 0x00000);
	rt2x00mmio_register_write(rt2x00dev, PBF_SYS_CTRL, 0x00001);

	rt2x00mmio_register_write(rt2x00dev, H2M_BBP_AGENT, 0);
	rt2x00mmio_register_write(rt2x00dev, H2M_MAILBOX_CSR, 0);

	return 0;
}

/*
 * Device state switch handlers.
 */
<<<<<<< HEAD
static void rt2800pci_toggle_irq(struct rt2x00_dev *rt2x00dev,
				 enum dev_state state)
{
	u32 reg;
	unsigned long flags;

	/*
	 * When interrupts are being enabled, the interrupt registers
	 * should clear the register to assure a clean state.
	 */
	if (state == STATE_RADIO_IRQ_ON) {
		rt2x00mmio_register_read(rt2x00dev, INT_SOURCE_CSR, &reg);
		rt2x00mmio_register_write(rt2x00dev, INT_SOURCE_CSR, reg);
	}

	spin_lock_irqsave(&rt2x00dev->irqmask_lock, flags);
	reg = 0;
	if (state == STATE_RADIO_IRQ_ON) {
		rt2x00_set_field32(&reg, INT_MASK_CSR_RX_DONE, 1);
		rt2x00_set_field32(&reg, INT_MASK_CSR_TBTT, 1);
		rt2x00_set_field32(&reg, INT_MASK_CSR_PRE_TBTT, 1);
		rt2x00_set_field32(&reg, INT_MASK_CSR_TX_FIFO_STATUS, 1);
		rt2x00_set_field32(&reg, INT_MASK_CSR_AUTO_WAKEUP, 1);
	}
	rt2x00mmio_register_write(rt2x00dev, INT_MASK_CSR, reg);
	spin_unlock_irqrestore(&rt2x00dev->irqmask_lock, flags);

	if (state == STATE_RADIO_IRQ_OFF) {
		/*
		 * Wait for possibly running tasklets to finish.
		 */
		tasklet_kill(&rt2x00dev->txstatus_tasklet);
		tasklet_kill(&rt2x00dev->rxdone_tasklet);
		tasklet_kill(&rt2x00dev->autowake_tasklet);
		tasklet_kill(&rt2x00dev->tbtt_tasklet);
		tasklet_kill(&rt2x00dev->pretbtt_tasklet);
	}
}

static int rt2800pci_init_registers(struct rt2x00_dev *rt2x00dev)
{
	u32 reg;

	/*
	 * Reset DMA indexes
	 */
	rt2x00mmio_register_read(rt2x00dev, WPDMA_RST_IDX, &reg);
	rt2x00_set_field32(&reg, WPDMA_RST_IDX_DTX_IDX0, 1);
	rt2x00_set_field32(&reg, WPDMA_RST_IDX_DTX_IDX1, 1);
	rt2x00_set_field32(&reg, WPDMA_RST_IDX_DTX_IDX2, 1);
	rt2x00_set_field32(&reg, WPDMA_RST_IDX_DTX_IDX3, 1);
	rt2x00_set_field32(&reg, WPDMA_RST_IDX_DTX_IDX4, 1);
	rt2x00_set_field32(&reg, WPDMA_RST_IDX_DTX_IDX5, 1);
	rt2x00_set_field32(&reg, WPDMA_RST_IDX_DRX_IDX0, 1);
	rt2x00mmio_register_write(rt2x00dev, WPDMA_RST_IDX, reg);

	rt2x00mmio_register_write(rt2x00dev, PBF_SYS_CTRL, 0x00000e1f);
	rt2x00mmio_register_write(rt2x00dev, PBF_SYS_CTRL, 0x00000e00);

	if (rt2x00_is_pcie(rt2x00dev) &&
	    (rt2x00_rt(rt2x00dev, RT3090) ||
	     rt2x00_rt(rt2x00dev, RT3390) ||
	     rt2x00_rt(rt2x00dev, RT3572) ||
	     rt2x00_rt(rt2x00dev, RT3593) ||
	     rt2x00_rt(rt2x00dev, RT5390) ||
	     rt2x00_rt(rt2x00dev, RT5392) ||
	     rt2x00_rt(rt2x00dev, RT5592))) {
		rt2x00mmio_register_read(rt2x00dev, AUX_CTRL, &reg);
		rt2x00_set_field32(&reg, AUX_CTRL_FORCE_PCIE_CLK, 1);
		rt2x00_set_field32(&reg, AUX_CTRL_WAKE_PCIE_EN, 1);
		rt2x00mmio_register_write(rt2x00dev, AUX_CTRL, reg);
	}

	rt2x00mmio_register_write(rt2x00dev, PWR_PIN_CFG, 0x00000003);

	reg = 0;
	rt2x00_set_field32(&reg, MAC_SYS_CTRL_RESET_CSR, 1);
	rt2x00_set_field32(&reg, MAC_SYS_CTRL_RESET_BBP, 1);
	rt2x00mmio_register_write(rt2x00dev, MAC_SYS_CTRL, reg);

	rt2x00mmio_register_write(rt2x00dev, MAC_SYS_CTRL, 0x00000000);

	return 0;
}

=======
>>>>>>> d8ec26d7
static int rt2800pci_enable_radio(struct rt2x00_dev *rt2x00dev)
{
	int retval;

	retval = rt2800mmio_enable_radio(rt2x00dev);
	if (retval)
		return retval;

	/* After resume MCU_BOOT_SIGNAL will trash these. */
	rt2x00mmio_register_write(rt2x00dev, H2M_MAILBOX_STATUS, ~0);
	rt2x00mmio_register_write(rt2x00dev, H2M_MAILBOX_CID, ~0);

	rt2800_mcu_request(rt2x00dev, MCU_SLEEP, TOKEN_RADIO_OFF, 0xff, 0x02);
	rt2800pci_mcu_status(rt2x00dev, TOKEN_RADIO_OFF);

	rt2800_mcu_request(rt2x00dev, MCU_WAKEUP, TOKEN_WAKEUP, 0, 0);
	rt2800pci_mcu_status(rt2x00dev, TOKEN_WAKEUP);

	return retval;
}

static int rt2800pci_set_state(struct rt2x00_dev *rt2x00dev,
			       enum dev_state state)
{
	if (state == STATE_AWAKE) {
		rt2800_mcu_request(rt2x00dev, MCU_WAKEUP, TOKEN_WAKEUP,
				   0, 0x02);
		rt2800pci_mcu_status(rt2x00dev, TOKEN_WAKEUP);
	} else if (state == STATE_SLEEP) {
		rt2x00mmio_register_write(rt2x00dev, H2M_MAILBOX_STATUS,
					  0xffffffff);
		rt2x00mmio_register_write(rt2x00dev, H2M_MAILBOX_CID,
					  0xffffffff);
		rt2800_mcu_request(rt2x00dev, MCU_SLEEP, TOKEN_SLEEP,
				   0xff, 0x01);
	}

	return 0;
}

static int rt2800pci_set_device_state(struct rt2x00_dev *rt2x00dev,
				      enum dev_state state)
{
	int retval = 0;

	switch (state) {
	case STATE_RADIO_ON:
		retval = rt2800pci_enable_radio(rt2x00dev);
		break;
	case STATE_RADIO_OFF:
		/*
		 * After the radio has been disabled, the device should
		 * be put to sleep for powersaving.
		 */
		rt2800pci_set_state(rt2x00dev, STATE_SLEEP);
		break;
	case STATE_RADIO_IRQ_ON:
	case STATE_RADIO_IRQ_OFF:
		rt2800mmio_toggle_irq(rt2x00dev, state);
		break;
	case STATE_DEEP_SLEEP:
	case STATE_SLEEP:
	case STATE_STANDBY:
	case STATE_AWAKE:
		retval = rt2800pci_set_state(rt2x00dev, state);
		break;
	default:
		retval = -ENOTSUPP;
		break;
	}

	if (unlikely(retval))
		rt2x00_err(rt2x00dev, "Device failed to enter state %d (%d)\n",
			   state, retval);

	return retval;
}

/*
 * Device probe functions.
 */
static int rt2800pci_read_eeprom(struct rt2x00_dev *rt2x00dev)
{
	int retval;

	if (rt2800pci_efuse_detect(rt2x00dev))
		retval = rt2800pci_read_eeprom_efuse(rt2x00dev);
	else
		retval = rt2800pci_read_eeprom_pci(rt2x00dev);

	return retval;
}

static const struct ieee80211_ops rt2800pci_mac80211_ops = {
	.tx			= rt2x00mac_tx,
	.start			= rt2x00mac_start,
	.stop			= rt2x00mac_stop,
	.add_interface		= rt2x00mac_add_interface,
	.remove_interface	= rt2x00mac_remove_interface,
	.config			= rt2x00mac_config,
	.configure_filter	= rt2x00mac_configure_filter,
	.set_key		= rt2x00mac_set_key,
	.sw_scan_start		= rt2x00mac_sw_scan_start,
	.sw_scan_complete	= rt2x00mac_sw_scan_complete,
	.get_stats		= rt2x00mac_get_stats,
	.get_tkip_seq		= rt2800_get_tkip_seq,
	.set_rts_threshold	= rt2800_set_rts_threshold,
	.sta_add		= rt2x00mac_sta_add,
	.sta_remove		= rt2x00mac_sta_remove,
	.bss_info_changed	= rt2x00mac_bss_info_changed,
	.conf_tx		= rt2800_conf_tx,
	.get_tsf		= rt2800_get_tsf,
	.rfkill_poll		= rt2x00mac_rfkill_poll,
	.ampdu_action		= rt2800_ampdu_action,
	.flush			= rt2x00mac_flush,
	.get_survey		= rt2800_get_survey,
	.get_ringparam		= rt2x00mac_get_ringparam,
	.tx_frames_pending	= rt2x00mac_tx_frames_pending,
};

static const struct rt2800_ops rt2800pci_rt2800_ops = {
	.register_read		= rt2x00mmio_register_read,
	.register_read_lock	= rt2x00mmio_register_read, /* same for PCI */
	.register_write		= rt2x00mmio_register_write,
	.register_write_lock	= rt2x00mmio_register_write, /* same for PCI */
	.register_multiread	= rt2x00mmio_register_multiread,
	.register_multiwrite	= rt2x00mmio_register_multiwrite,
	.regbusy_read		= rt2x00mmio_regbusy_read,
	.read_eeprom		= rt2800pci_read_eeprom,
	.hwcrypt_disabled	= rt2800pci_hwcrypt_disabled,
	.drv_write_firmware	= rt2800pci_write_firmware,
	.drv_init_registers	= rt2800mmio_init_registers,
	.drv_get_txwi		= rt2800mmio_get_txwi,
};

static const struct rt2x00lib_ops rt2800pci_rt2x00_ops = {
	.irq_handler		= rt2800mmio_interrupt,
	.txstatus_tasklet	= rt2800mmio_txstatus_tasklet,
	.pretbtt_tasklet	= rt2800mmio_pretbtt_tasklet,
	.tbtt_tasklet		= rt2800mmio_tbtt_tasklet,
	.rxdone_tasklet		= rt2800mmio_rxdone_tasklet,
	.autowake_tasklet	= rt2800mmio_autowake_tasklet,
	.probe_hw		= rt2800_probe_hw,
	.get_firmware_name	= rt2800pci_get_firmware_name,
	.check_firmware		= rt2800_check_firmware,
	.load_firmware		= rt2800_load_firmware,
	.initialize		= rt2x00mmio_initialize,
	.uninitialize		= rt2x00mmio_uninitialize,
	.get_entry_state	= rt2800mmio_get_entry_state,
	.clear_entry		= rt2800mmio_clear_entry,
	.set_device_state	= rt2800pci_set_device_state,
	.rfkill_poll		= rt2800_rfkill_poll,
	.link_stats		= rt2800_link_stats,
	.reset_tuner		= rt2800_reset_tuner,
	.link_tuner		= rt2800_link_tuner,
	.gain_calibration	= rt2800_gain_calibration,
	.vco_calibration	= rt2800_vco_calibration,
	.start_queue		= rt2800mmio_start_queue,
	.kick_queue		= rt2800mmio_kick_queue,
	.stop_queue		= rt2800mmio_stop_queue,
	.flush_queue		= rt2x00mmio_flush_queue,
	.write_tx_desc		= rt2800mmio_write_tx_desc,
	.write_tx_data		= rt2800_write_tx_data,
	.write_beacon		= rt2800_write_beacon,
	.clear_beacon		= rt2800_clear_beacon,
	.fill_rxdone		= rt2800mmio_fill_rxdone,
	.config_shared_key	= rt2800_config_shared_key,
	.config_pairwise_key	= rt2800_config_pairwise_key,
	.config_filter		= rt2800_config_filter,
	.config_intf		= rt2800_config_intf,
	.config_erp		= rt2800_config_erp,
	.config_ant		= rt2800_config_ant,
	.config			= rt2800_config,
	.sta_add		= rt2800_sta_add,
	.sta_remove		= rt2800_sta_remove,
};

<<<<<<< HEAD
static void rt2800pci_queue_init(struct data_queue *queue)
{
	struct rt2x00_dev *rt2x00dev = queue->rt2x00dev;
	unsigned short txwi_size, rxwi_size;

	rt2800_get_txwi_rxwi_size(rt2x00dev, &txwi_size, &rxwi_size);

	switch (queue->qid) {
	case QID_RX:
		queue->limit = 128;
		queue->data_size = AGGREGATION_SIZE;
		queue->desc_size = RXD_DESC_SIZE;
		queue->winfo_size = rxwi_size;
		queue->priv_size = sizeof(struct queue_entry_priv_mmio);
		break;

	case QID_AC_VO:
	case QID_AC_VI:
	case QID_AC_BE:
	case QID_AC_BK:
		queue->limit = 64;
		queue->data_size = AGGREGATION_SIZE;
		queue->desc_size = TXD_DESC_SIZE;
		queue->winfo_size = txwi_size;
		queue->priv_size = sizeof(struct queue_entry_priv_mmio);
		break;

	case QID_BEACON:
		queue->limit = 8;
		queue->data_size = 0; /* No DMA required for beacons */
		queue->desc_size = TXD_DESC_SIZE;
		queue->winfo_size = txwi_size;
		queue->priv_size = sizeof(struct queue_entry_priv_mmio);
		break;

	case QID_ATIM:
		/* fallthrough */
	default:
		BUG();
		break;
	}
}

=======
>>>>>>> d8ec26d7
static const struct rt2x00_ops rt2800pci_ops = {
	.name			= KBUILD_MODNAME,
	.drv_data_size		= sizeof(struct rt2800_drv_data),
	.max_ap_intf		= 8,
	.eeprom_size		= EEPROM_SIZE,
	.rf_size		= RF_SIZE,
	.tx_queues		= NUM_TX_QUEUES,
	.queue_init		= rt2800mmio_queue_init,
	.lib			= &rt2800pci_rt2x00_ops,
	.drv			= &rt2800pci_rt2800_ops,
	.hw			= &rt2800pci_mac80211_ops,
#ifdef CONFIG_RT2X00_LIB_DEBUGFS
	.debugfs		= &rt2800_rt2x00debug,
#endif /* CONFIG_RT2X00_LIB_DEBUGFS */
};

/*
 * RT2800pci module information.
 */
static DEFINE_PCI_DEVICE_TABLE(rt2800pci_device_table) = {
	{ PCI_DEVICE(0x1814, 0x0601) },
	{ PCI_DEVICE(0x1814, 0x0681) },
	{ PCI_DEVICE(0x1814, 0x0701) },
	{ PCI_DEVICE(0x1814, 0x0781) },
	{ PCI_DEVICE(0x1814, 0x3090) },
	{ PCI_DEVICE(0x1814, 0x3091) },
	{ PCI_DEVICE(0x1814, 0x3092) },
	{ PCI_DEVICE(0x1432, 0x7708) },
	{ PCI_DEVICE(0x1432, 0x7727) },
	{ PCI_DEVICE(0x1432, 0x7728) },
	{ PCI_DEVICE(0x1432, 0x7738) },
	{ PCI_DEVICE(0x1432, 0x7748) },
	{ PCI_DEVICE(0x1432, 0x7758) },
	{ PCI_DEVICE(0x1432, 0x7768) },
	{ PCI_DEVICE(0x1462, 0x891a) },
	{ PCI_DEVICE(0x1a3b, 0x1059) },
#ifdef CONFIG_RT2800PCI_RT3290
	{ PCI_DEVICE(0x1814, 0x3290) },
#endif
#ifdef CONFIG_RT2800PCI_RT33XX
	{ PCI_DEVICE(0x1814, 0x3390) },
#endif
#ifdef CONFIG_RT2800PCI_RT35XX
	{ PCI_DEVICE(0x1432, 0x7711) },
	{ PCI_DEVICE(0x1432, 0x7722) },
	{ PCI_DEVICE(0x1814, 0x3060) },
	{ PCI_DEVICE(0x1814, 0x3062) },
	{ PCI_DEVICE(0x1814, 0x3562) },
	{ PCI_DEVICE(0x1814, 0x3592) },
	{ PCI_DEVICE(0x1814, 0x3593) },
	{ PCI_DEVICE(0x1814, 0x359f) },
#endif
#ifdef CONFIG_RT2800PCI_RT53XX
	{ PCI_DEVICE(0x1814, 0x5360) },
	{ PCI_DEVICE(0x1814, 0x5362) },
	{ PCI_DEVICE(0x1814, 0x5390) },
	{ PCI_DEVICE(0x1814, 0x5392) },
	{ PCI_DEVICE(0x1814, 0x539a) },
	{ PCI_DEVICE(0x1814, 0x539b) },
	{ PCI_DEVICE(0x1814, 0x539f) },
#endif
	{ 0, }
};

MODULE_AUTHOR(DRV_PROJECT);
MODULE_VERSION(DRV_VERSION);
MODULE_DESCRIPTION("Ralink RT2800 PCI & PCMCIA Wireless LAN driver.");
MODULE_SUPPORTED_DEVICE("Ralink RT2860 PCI & PCMCIA chipset based cards");
MODULE_FIRMWARE(FIRMWARE_RT2860);
MODULE_DEVICE_TABLE(pci, rt2800pci_device_table);
MODULE_LICENSE("GPL");

static int rt2800pci_probe(struct pci_dev *pci_dev,
			   const struct pci_device_id *id)
{
	return rt2x00pci_probe(pci_dev, &rt2800pci_ops);
}

static struct pci_driver rt2800pci_driver = {
	.name		= KBUILD_MODNAME,
	.id_table	= rt2800pci_device_table,
	.probe		= rt2800pci_probe,
	.remove		= rt2x00pci_remove,
	.suspend	= rt2x00pci_suspend,
	.resume		= rt2x00pci_resume,
};

module_pci_driver(rt2800pci_driver);<|MERGE_RESOLUTION|>--- conflicted
+++ resolved
@@ -206,94 +206,6 @@
 /*
  * Device state switch handlers.
  */
-<<<<<<< HEAD
-static void rt2800pci_toggle_irq(struct rt2x00_dev *rt2x00dev,
-				 enum dev_state state)
-{
-	u32 reg;
-	unsigned long flags;
-
-	/*
-	 * When interrupts are being enabled, the interrupt registers
-	 * should clear the register to assure a clean state.
-	 */
-	if (state == STATE_RADIO_IRQ_ON) {
-		rt2x00mmio_register_read(rt2x00dev, INT_SOURCE_CSR, &reg);
-		rt2x00mmio_register_write(rt2x00dev, INT_SOURCE_CSR, reg);
-	}
-
-	spin_lock_irqsave(&rt2x00dev->irqmask_lock, flags);
-	reg = 0;
-	if (state == STATE_RADIO_IRQ_ON) {
-		rt2x00_set_field32(&reg, INT_MASK_CSR_RX_DONE, 1);
-		rt2x00_set_field32(&reg, INT_MASK_CSR_TBTT, 1);
-		rt2x00_set_field32(&reg, INT_MASK_CSR_PRE_TBTT, 1);
-		rt2x00_set_field32(&reg, INT_MASK_CSR_TX_FIFO_STATUS, 1);
-		rt2x00_set_field32(&reg, INT_MASK_CSR_AUTO_WAKEUP, 1);
-	}
-	rt2x00mmio_register_write(rt2x00dev, INT_MASK_CSR, reg);
-	spin_unlock_irqrestore(&rt2x00dev->irqmask_lock, flags);
-
-	if (state == STATE_RADIO_IRQ_OFF) {
-		/*
-		 * Wait for possibly running tasklets to finish.
-		 */
-		tasklet_kill(&rt2x00dev->txstatus_tasklet);
-		tasklet_kill(&rt2x00dev->rxdone_tasklet);
-		tasklet_kill(&rt2x00dev->autowake_tasklet);
-		tasklet_kill(&rt2x00dev->tbtt_tasklet);
-		tasklet_kill(&rt2x00dev->pretbtt_tasklet);
-	}
-}
-
-static int rt2800pci_init_registers(struct rt2x00_dev *rt2x00dev)
-{
-	u32 reg;
-
-	/*
-	 * Reset DMA indexes
-	 */
-	rt2x00mmio_register_read(rt2x00dev, WPDMA_RST_IDX, &reg);
-	rt2x00_set_field32(&reg, WPDMA_RST_IDX_DTX_IDX0, 1);
-	rt2x00_set_field32(&reg, WPDMA_RST_IDX_DTX_IDX1, 1);
-	rt2x00_set_field32(&reg, WPDMA_RST_IDX_DTX_IDX2, 1);
-	rt2x00_set_field32(&reg, WPDMA_RST_IDX_DTX_IDX3, 1);
-	rt2x00_set_field32(&reg, WPDMA_RST_IDX_DTX_IDX4, 1);
-	rt2x00_set_field32(&reg, WPDMA_RST_IDX_DTX_IDX5, 1);
-	rt2x00_set_field32(&reg, WPDMA_RST_IDX_DRX_IDX0, 1);
-	rt2x00mmio_register_write(rt2x00dev, WPDMA_RST_IDX, reg);
-
-	rt2x00mmio_register_write(rt2x00dev, PBF_SYS_CTRL, 0x00000e1f);
-	rt2x00mmio_register_write(rt2x00dev, PBF_SYS_CTRL, 0x00000e00);
-
-	if (rt2x00_is_pcie(rt2x00dev) &&
-	    (rt2x00_rt(rt2x00dev, RT3090) ||
-	     rt2x00_rt(rt2x00dev, RT3390) ||
-	     rt2x00_rt(rt2x00dev, RT3572) ||
-	     rt2x00_rt(rt2x00dev, RT3593) ||
-	     rt2x00_rt(rt2x00dev, RT5390) ||
-	     rt2x00_rt(rt2x00dev, RT5392) ||
-	     rt2x00_rt(rt2x00dev, RT5592))) {
-		rt2x00mmio_register_read(rt2x00dev, AUX_CTRL, &reg);
-		rt2x00_set_field32(&reg, AUX_CTRL_FORCE_PCIE_CLK, 1);
-		rt2x00_set_field32(&reg, AUX_CTRL_WAKE_PCIE_EN, 1);
-		rt2x00mmio_register_write(rt2x00dev, AUX_CTRL, reg);
-	}
-
-	rt2x00mmio_register_write(rt2x00dev, PWR_PIN_CFG, 0x00000003);
-
-	reg = 0;
-	rt2x00_set_field32(&reg, MAC_SYS_CTRL_RESET_CSR, 1);
-	rt2x00_set_field32(&reg, MAC_SYS_CTRL_RESET_BBP, 1);
-	rt2x00mmio_register_write(rt2x00dev, MAC_SYS_CTRL, reg);
-
-	rt2x00mmio_register_write(rt2x00dev, MAC_SYS_CTRL, 0x00000000);
-
-	return 0;
-}
-
-=======
->>>>>>> d8ec26d7
 static int rt2800pci_enable_radio(struct rt2x00_dev *rt2x00dev)
 {
 	int retval;
@@ -471,52 +383,6 @@
 	.sta_remove		= rt2800_sta_remove,
 };
 
-<<<<<<< HEAD
-static void rt2800pci_queue_init(struct data_queue *queue)
-{
-	struct rt2x00_dev *rt2x00dev = queue->rt2x00dev;
-	unsigned short txwi_size, rxwi_size;
-
-	rt2800_get_txwi_rxwi_size(rt2x00dev, &txwi_size, &rxwi_size);
-
-	switch (queue->qid) {
-	case QID_RX:
-		queue->limit = 128;
-		queue->data_size = AGGREGATION_SIZE;
-		queue->desc_size = RXD_DESC_SIZE;
-		queue->winfo_size = rxwi_size;
-		queue->priv_size = sizeof(struct queue_entry_priv_mmio);
-		break;
-
-	case QID_AC_VO:
-	case QID_AC_VI:
-	case QID_AC_BE:
-	case QID_AC_BK:
-		queue->limit = 64;
-		queue->data_size = AGGREGATION_SIZE;
-		queue->desc_size = TXD_DESC_SIZE;
-		queue->winfo_size = txwi_size;
-		queue->priv_size = sizeof(struct queue_entry_priv_mmio);
-		break;
-
-	case QID_BEACON:
-		queue->limit = 8;
-		queue->data_size = 0; /* No DMA required for beacons */
-		queue->desc_size = TXD_DESC_SIZE;
-		queue->winfo_size = txwi_size;
-		queue->priv_size = sizeof(struct queue_entry_priv_mmio);
-		break;
-
-	case QID_ATIM:
-		/* fallthrough */
-	default:
-		BUG();
-		break;
-	}
-}
-
-=======
->>>>>>> d8ec26d7
 static const struct rt2x00_ops rt2800pci_ops = {
 	.name			= KBUILD_MODNAME,
 	.drv_data_size		= sizeof(struct rt2800_drv_data),
