/*
 * Copyright (c) 2005-2011 Atheros Communications Inc.
 * Copyright (c) 2011-2013 Qualcomm Atheros, Inc.
 *
 * Permission to use, copy, modify, and/or distribute this software for any
 * purpose with or without fee is hereby granted, provided that the above
 * copyright notice and this permission notice appear in all copies.
 *
 * THE SOFTWARE IS PROVIDED "AS IS" AND THE AUTHOR DISCLAIMS ALL WARRANTIES
 * WITH REGARD TO THIS SOFTWARE INCLUDING ALL IMPLIED WARRANTIES OF
 * MERCHANTABILITY AND FITNESS. IN NO EVENT SHALL THE AUTHOR BE LIABLE FOR
 * ANY SPECIAL, DIRECT, INDIRECT, OR CONSEQUENTIAL DAMAGES OR ANY DAMAGES
 * WHATSOEVER RESULTING FROM LOSS OF USE, DATA OR PROFITS, WHETHER IN AN
 * ACTION OF CONTRACT, NEGLIGENCE OR OTHER TORTIOUS ACTION, ARISING OUT OF
 * OR IN CONNECTION WITH THE USE OR PERFORMANCE OF THIS SOFTWARE.
 */

#ifndef _CORE_H_
#define _CORE_H_

#include <linux/completion.h>
#include <linux/if_ether.h>
#include <linux/types.h>
#include <linux/pci.h>
#include <linux/uuid.h>
#include <linux/time.h>

#include "htt.h"
#include "htc.h"
#include "hw.h"
#include "targaddrs.h"
#include "wmi.h"
#include "../ath.h"
#include "../regd.h"
#include "../dfs_pattern_detector.h"
#include "spectral.h"
#include "thermal.h"
#include "wow.h"
#include "swap.h"

#define MS(_v, _f) (((_v) & _f##_MASK) >> _f##_LSB)
#define SM(_v, _f) (((_v) << _f##_LSB) & _f##_MASK)
#define WO(_f)      ((_f##_OFFSET) >> 2)

#define ATH10K_SCAN_ID 0
#define WMI_READY_TIMEOUT (5 * HZ)
#define ATH10K_FLUSH_TIMEOUT_HZ (5 * HZ)
#define ATH10K_CONNECTION_LOSS_HZ (3 * HZ)
#define ATH10K_NUM_CHANS 40

/* Antenna noise floor */
#define ATH10K_DEFAULT_NOISE_FLOOR -95

#define ATH10K_MAX_NUM_MGMT_PENDING 128

/* number of failed packets (20 packets with 16 sw reties each) */
#define ATH10K_KICKOUT_THRESHOLD (20 * 16)

/*
 * Use insanely high numbers to make sure that the firmware implementation
 * won't start, we have the same functionality already in hostapd. Unit
 * is seconds.
 */
#define ATH10K_KEEPALIVE_MIN_IDLE 3747
#define ATH10K_KEEPALIVE_MAX_IDLE 3895
#define ATH10K_KEEPALIVE_MAX_UNRESPONSIVE 3900

/* NAPI poll budget */
#define ATH10K_NAPI_BUDGET      64
#define ATH10K_NAPI_QUOTA_LIMIT 60

/* SMBIOS type containing Board Data File Name Extension */
#define ATH10K_SMBIOS_BDF_EXT_TYPE 0xF8

/* SMBIOS type structure length (excluding strings-set) */
#define ATH10K_SMBIOS_BDF_EXT_LENGTH 0x9

/* Offset pointing to Board Data File Name Extension */
#define ATH10K_SMBIOS_BDF_EXT_OFFSET 0x8

/* Board Data File Name Extension string length.
 * String format: BDF_<Customer ID>_<Extension>\0
 */
#define ATH10K_SMBIOS_BDF_EXT_STR_LENGTH 0x20

/* The magic used by QCA spec */
#define ATH10K_SMBIOS_BDF_EXT_MAGIC "BDF_"

struct ath10k;

enum ath10k_bus {
	ATH10K_BUS_PCI,
	ATH10K_BUS_AHB,
	ATH10K_BUS_SDIO,
	ATH10K_BUS_USB,
};

static inline const char *ath10k_bus_str(enum ath10k_bus bus)
{
	switch (bus) {
	case ATH10K_BUS_PCI:
		return "pci";
	case ATH10K_BUS_AHB:
		return "ahb";
	case ATH10K_BUS_SDIO:
		return "sdio";
	case ATH10K_BUS_USB:
		return "usb";
	}

	return "unknown";
}

enum ath10k_skb_flags {
	ATH10K_SKB_F_NO_HWCRYPT = BIT(0),
	ATH10K_SKB_F_DTIM_ZERO = BIT(1),
	ATH10K_SKB_F_DELIVER_CAB = BIT(2),
	ATH10K_SKB_F_MGMT = BIT(3),
	ATH10K_SKB_F_QOS = BIT(4),
};

struct ath10k_skb_cb {
	dma_addr_t paddr;
	u8 flags;
	u8 eid;
	u16 msdu_id;
	struct ieee80211_vif *vif;
	struct ieee80211_txq *txq;
} __packed;

struct ath10k_skb_rxcb {
	dma_addr_t paddr;
	struct hlist_node hlist;
};

static inline struct ath10k_skb_cb *ATH10K_SKB_CB(struct sk_buff *skb)
{
	BUILD_BUG_ON(sizeof(struct ath10k_skb_cb) >
		     IEEE80211_TX_INFO_DRIVER_DATA_SIZE);
	return (struct ath10k_skb_cb *)&IEEE80211_SKB_CB(skb)->driver_data;
}

static inline struct ath10k_skb_rxcb *ATH10K_SKB_RXCB(struct sk_buff *skb)
{
	BUILD_BUG_ON(sizeof(struct ath10k_skb_rxcb) > sizeof(skb->cb));
	return (struct ath10k_skb_rxcb *)skb->cb;
}

#define ATH10K_RXCB_SKB(rxcb) \
		container_of((void *)rxcb, struct sk_buff, cb)

static inline u32 host_interest_item_address(u32 item_offset)
{
	return QCA988X_HOST_INTEREST_ADDRESS + item_offset;
}

struct ath10k_bmi {
	bool done_sent;
};

struct ath10k_mem_chunk {
	void *vaddr;
	dma_addr_t paddr;
	u32 len;
	u32 req_id;
};

struct ath10k_wmi {
	enum ath10k_htc_ep_id eid;
	struct completion service_ready;
	struct completion unified_ready;
	struct completion barrier;
	wait_queue_head_t tx_credits_wq;
	DECLARE_BITMAP(svc_map, WMI_SERVICE_MAX);
	struct wmi_cmd_map *cmd;
	struct wmi_vdev_param_map *vdev_param;
	struct wmi_pdev_param_map *pdev_param;
	const struct wmi_ops *ops;
	const struct wmi_peer_flags_map *peer_flags;

	u32 num_mem_chunks;
	u32 rx_decap_mode;
	struct ath10k_mem_chunk mem_chunks[WMI_MAX_MEM_REQS];
};

struct ath10k_fw_stats_peer {
	struct list_head list;

	u8 peer_macaddr[ETH_ALEN];
	u32 peer_rssi;
	u32 peer_tx_rate;
	u32 peer_rx_rate; /* 10x only */
	u32 rx_duration;
};

struct ath10k_fw_extd_stats_peer {
	struct list_head list;

	u8 peer_macaddr[ETH_ALEN];
	u32 rx_duration;
};

struct ath10k_fw_stats_vdev {
	struct list_head list;

	u32 vdev_id;
	u32 beacon_snr;
	u32 data_snr;
	u32 num_tx_frames[4];
	u32 num_rx_frames;
	u32 num_tx_frames_retries[4];
	u32 num_tx_frames_failures[4];
	u32 num_rts_fail;
	u32 num_rts_success;
	u32 num_rx_err;
	u32 num_rx_discard;
	u32 num_tx_not_acked;
	u32 tx_rate_history[10];
	u32 beacon_rssi_history[10];
};

struct ath10k_fw_stats_pdev {
	struct list_head list;

	/* PDEV stats */
	s32 ch_noise_floor;
	u32 tx_frame_count; /* Cycles spent transmitting frames */
	u32 rx_frame_count; /* Cycles spent receiving frames */
	u32 rx_clear_count; /* Total channel busy time, evidently */
	u32 cycle_count; /* Total on-channel time */
	u32 phy_err_count;
	u32 chan_tx_power;
	u32 ack_rx_bad;
	u32 rts_bad;
	u32 rts_good;
	u32 fcs_bad;
	u32 no_beacons;
	u32 mib_int_count;

	/* PDEV TX stats */
	s32 comp_queued;
	s32 comp_delivered;
	s32 msdu_enqued;
	s32 mpdu_enqued;
	s32 wmm_drop;
	s32 local_enqued;
	s32 local_freed;
	s32 hw_queued;
	s32 hw_reaped;
	s32 underrun;
	u32 hw_paused;
	s32 tx_abort;
	s32 mpdus_requed;
	u32 tx_ko;
	u32 data_rc;
	u32 self_triggers;
	u32 sw_retry_failure;
	u32 illgl_rate_phy_err;
	u32 pdev_cont_xretry;
	u32 pdev_tx_timeout;
	u32 pdev_resets;
	u32 phy_underrun;
	u32 txop_ovf;
	u32 seq_posted;
	u32 seq_failed_queueing;
	u32 seq_completed;
	u32 seq_restarted;
	u32 mu_seq_posted;
	u32 mpdus_sw_flush;
	u32 mpdus_hw_filter;
	u32 mpdus_truncated;
	u32 mpdus_ack_failed;
	u32 mpdus_expired;

	/* PDEV RX stats */
	s32 mid_ppdu_route_change;
	s32 status_rcvd;
	s32 r0_frags;
	s32 r1_frags;
	s32 r2_frags;
	s32 r3_frags;
	s32 htt_msdus;
	s32 htt_mpdus;
	s32 loc_msdus;
	s32 loc_mpdus;
	s32 oversize_amsdu;
	s32 phy_errs;
	s32 phy_err_drop;
	s32 mpdu_errs;
	s32 rx_ovfl_errs;
};

struct ath10k_fw_stats {
	bool extended;
	struct list_head pdevs;
	struct list_head vdevs;
	struct list_head peers;
	struct list_head peers_extd;
};

#define ATH10K_TPC_TABLE_TYPE_FLAG	1
#define ATH10K_TPC_PREAM_TABLE_END	0xFFFF

struct ath10k_tpc_table {
	u32 pream_idx[WMI_TPC_RATE_MAX];
	u8 rate_code[WMI_TPC_RATE_MAX];
	char tpc_value[WMI_TPC_RATE_MAX][WMI_TPC_TX_N_CHAIN * WMI_TPC_BUF_SIZE];
};

struct ath10k_tpc_stats {
	u32 reg_domain;
	u32 chan_freq;
	u32 phy_mode;
	u32 twice_antenna_reduction;
	u32 twice_max_rd_power;
	s32 twice_antenna_gain;
	u32 power_limit;
	u32 num_tx_chain;
	u32 ctl;
	u32 rate_max;
	u8 flag[WMI_TPC_FLAG];
	struct ath10k_tpc_table tpc_table[WMI_TPC_FLAG];
};

struct ath10k_dfs_stats {
	u32 phy_errors;
	u32 pulses_total;
	u32 pulses_detected;
	u32 pulses_discarded;
	u32 radar_detected;
};

#define ATH10K_MAX_NUM_PEER_IDS (1 << 11) /* htt rx_desc limit */

struct ath10k_peer {
	struct list_head list;
	struct ieee80211_vif *vif;
	struct ieee80211_sta *sta;

	bool removed;
	int vdev_id;
	u8 addr[ETH_ALEN];
	DECLARE_BITMAP(peer_ids, ATH10K_MAX_NUM_PEER_IDS);

	/* protected by ar->data_lock */
	struct ieee80211_key_conf *keys[WMI_MAX_KEY_INDEX + 1];
};

struct ath10k_txq {
	struct list_head list;
	unsigned long num_fw_queued;
	unsigned long num_push_allowed;
};

struct ath10k_sta {
	struct ath10k_vif *arvif;

	/* the following are protected by ar->data_lock */
	u32 changed; /* IEEE80211_RC_* */
	u32 bw;
	u32 nss;
	u32 smps;
	u16 peer_id;
	struct rate_info txrate;

	struct work_struct update_wk;

#ifdef CONFIG_MAC80211_DEBUGFS
	/* protected by conf_mutex */
	bool aggr_mode;
	u64 rx_duration;
#endif
};

#define ATH10K_VDEV_SETUP_TIMEOUT_HZ (5 * HZ)

enum ath10k_beacon_state {
	ATH10K_BEACON_SCHEDULED = 0,
	ATH10K_BEACON_SENDING,
	ATH10K_BEACON_SENT,
};

struct ath10k_vif {
	struct list_head list;

	u32 vdev_id;
	u16 peer_id;
	enum wmi_vdev_type vdev_type;
	enum wmi_vdev_subtype vdev_subtype;
	u32 beacon_interval;
	u32 dtim_period;
	struct sk_buff *beacon;
	/* protected by data_lock */
	enum ath10k_beacon_state beacon_state;
	void *beacon_buf;
	dma_addr_t beacon_paddr;
	unsigned long tx_paused; /* arbitrary values defined by target */

	struct ath10k *ar;
	struct ieee80211_vif *vif;

	bool is_started;
	bool is_up;
	bool spectral_enabled;
	bool ps;
	u32 aid;
	u8 bssid[ETH_ALEN];

	struct ieee80211_key_conf *wep_keys[WMI_MAX_KEY_INDEX + 1];
	s8 def_wep_key_idx;

	u16 tx_seq_no;

	union {
		struct {
			u32 uapsd;
		} sta;
		struct {
			/* 512 stations */
			u8 tim_bitmap[64];
			u8 tim_len;
			u32 ssid_len;
			u8 ssid[IEEE80211_MAX_SSID_LEN];
			bool hidden_ssid;
			/* P2P_IE with NoA attribute for P2P_GO case */
			u32 noa_len;
			u8 *noa_data;
		} ap;
	} u;

	bool use_cts_prot;
	bool nohwcrypt;
	int num_legacy_stations;
	int txpower;
	struct wmi_wmm_params_all_arg wmm_params;
	struct work_struct ap_csa_work;
	struct delayed_work connection_loss_work;
	struct cfg80211_bitrate_mask bitrate_mask;
};

struct ath10k_vif_iter {
	u32 vdev_id;
	struct ath10k_vif *arvif;
};

/* Copy Engine register dump, protected by ce-lock */
struct ath10k_ce_crash_data {
	__le32 base_addr;
	__le32 src_wr_idx;
	__le32 src_r_idx;
	__le32 dst_wr_idx;
	__le32 dst_r_idx;
};

struct ath10k_ce_crash_hdr {
	__le32 ce_count;
	__le32 reserved[3]; /* for future use */
	struct ath10k_ce_crash_data entries[];
};

/* used for crash-dump storage, protected by data-lock */
struct ath10k_fw_crash_data {
	bool crashed_since_read;

	uuid_le uuid;
	struct timespec timestamp;
	__le32 registers[REG_DUMP_COUNT_QCA988X];
	struct ath10k_ce_crash_data ce_crash_data[CE_COUNT_MAX];
};

struct ath10k_debug {
	struct dentry *debugfs_phy;

	struct ath10k_fw_stats fw_stats;
	struct completion fw_stats_complete;
	bool fw_stats_done;

	unsigned long htt_stats_mask;
	struct delayed_work htt_stats_dwork;
	struct ath10k_dfs_stats dfs_stats;
	struct ath_dfs_pool_stats dfs_pool_stats;

	/* used for tpc-dump storage, protected by data-lock */
	struct ath10k_tpc_stats *tpc_stats;

	struct completion tpc_complete;

	/* protected by conf_mutex */
	u64 fw_dbglog_mask;
	u32 fw_dbglog_level;
	u32 pktlog_filter;
	u32 reg_addr;
	u32 nf_cal_period;
	void *cal_data;

	struct ath10k_fw_crash_data *fw_crash_data;
};

enum ath10k_state {
	ATH10K_STATE_OFF = 0,
	ATH10K_STATE_ON,

	/* When doing firmware recovery the device is first powered down.
	 * mac80211 is supposed to call in to start() hook later on. It is
	 * however possible that driver unloading and firmware crash overlap.
	 * mac80211 can wait on conf_mutex in stop() while the device is
	 * stopped in ath10k_core_restart() work holding conf_mutex. The state
	 * RESTARTED means that the device is up and mac80211 has started hw
	 * reconfiguration. Once mac80211 is done with the reconfiguration we
	 * set the state to STATE_ON in reconfig_complete().
	 */
	ATH10K_STATE_RESTARTING,
	ATH10K_STATE_RESTARTED,

	/* The device has crashed while restarting hw. This state is like ON
	 * but commands are blocked in HTC and -ECOMM response is given. This
	 * prevents completion timeouts and makes the driver more responsive to
	 * userspace commands. This is also prevents recursive recovery.
	 */
	ATH10K_STATE_WEDGED,

	/* factory tests */
	ATH10K_STATE_UTF,
};

enum ath10k_firmware_mode {
	/* the default mode, standard 802.11 functionality */
	ATH10K_FIRMWARE_MODE_NORMAL,

	/* factory tests etc */
	ATH10K_FIRMWARE_MODE_UTF,
};

enum ath10k_fw_features {
	/* wmi_mgmt_rx_hdr contains extra RSSI information */
	ATH10K_FW_FEATURE_EXT_WMI_MGMT_RX = 0,

	/* Firmware from 10X branch. Deprecated, don't use in new code. */
	ATH10K_FW_FEATURE_WMI_10X = 1,

	/* firmware support tx frame management over WMI, otherwise it's HTT */
	ATH10K_FW_FEATURE_HAS_WMI_MGMT_TX = 2,

	/* Firmware does not support P2P */
	ATH10K_FW_FEATURE_NO_P2P = 3,

	/* Firmware 10.2 feature bit. The ATH10K_FW_FEATURE_WMI_10X feature
	 * bit is required to be set as well. Deprecated, don't use in new
	 * code.
	 */
	ATH10K_FW_FEATURE_WMI_10_2 = 4,

	/* Some firmware revisions lack proper multi-interface client powersave
	 * implementation. Enabling PS could result in connection drops,
	 * traffic stalls, etc.
	 */
	ATH10K_FW_FEATURE_MULTI_VIF_PS_SUPPORT = 5,

	/* Some firmware revisions have an incomplete WoWLAN implementation
	 * despite WMI service bit being advertised. This feature flag is used
	 * to distinguish whether WoWLAN is really supported or not.
	 */
	ATH10K_FW_FEATURE_WOWLAN_SUPPORT = 6,

	/* Don't trust error code from otp.bin */
	ATH10K_FW_FEATURE_IGNORE_OTP_RESULT = 7,

	/* Some firmware revisions pad 4th hw address to 4 byte boundary making
	 * it 8 bytes long in Native Wifi Rx decap.
	 */
	ATH10K_FW_FEATURE_NO_NWIFI_DECAP_4ADDR_PADDING = 8,

	/* Firmware supports bypassing PLL setting on init. */
	ATH10K_FW_FEATURE_SUPPORTS_SKIP_CLOCK_INIT = 9,

	/* Raw mode support. If supported, FW supports receiving and trasmitting
	 * frames in raw mode.
	 */
	ATH10K_FW_FEATURE_RAW_MODE_SUPPORT = 10,

	/* Firmware Supports Adaptive CCA*/
	ATH10K_FW_FEATURE_SUPPORTS_ADAPTIVE_CCA = 11,

	/* Firmware supports management frame protection */
	ATH10K_FW_FEATURE_MFP_SUPPORT = 12,

	/* Firmware supports pull-push model where host shares it's software
	 * queue state with firmware and firmware generates fetch requests
	 * telling host which queues to dequeue tx from.
	 *
	 * Primary function of this is improved MU-MIMO performance with
	 * multiple clients.
	 */
	ATH10K_FW_FEATURE_PEER_FLOW_CONTROL = 13,

	/* Firmware supports BT-Coex without reloading firmware via pdev param.
	 * To support Bluetooth coexistence pdev param, WMI_COEX_GPIO_SUPPORT of
	 * extended resource config should be enabled always. This firmware IE
	 * is used to configure WMI_COEX_GPIO_SUPPORT.
	 */
	ATH10K_FW_FEATURE_BTCOEX_PARAM = 14,

	/* Unused flag and proven to be not working, enable this if you want
	 * to experiment sending NULL func data frames in HTT TX
	 */
	ATH10K_FW_FEATURE_SKIP_NULL_FUNC_WAR = 15,

	/* Firmware allow other BSS mesh broadcast/multicast frames without
	 * creating monitor interface. Appropriate rxfilters are programmed for
	 * mesh vdev by firmware itself. This feature flags will be used for
	 * not creating monitor vdev while configuring mesh node.
	 */
	ATH10K_FW_FEATURE_ALLOWS_MESH_BCAST = 16,

	/* keep last */
	ATH10K_FW_FEATURE_COUNT,
};

enum ath10k_dev_flags {
	/* Indicates that ath10k device is during CAC phase of DFS */
	ATH10K_CAC_RUNNING,
	ATH10K_FLAG_CORE_REGISTERED,

	/* Device has crashed and needs to restart. This indicates any pending
	 * waiters should immediately cancel instead of waiting for a time out.
	 */
	ATH10K_FLAG_CRASH_FLUSH,

	/* Use Raw mode instead of native WiFi Tx/Rx encap mode.
	 * Raw mode supports both hardware and software crypto. Native WiFi only
	 * supports hardware crypto.
	 */
	ATH10K_FLAG_RAW_MODE,

	/* Disable HW crypto engine */
	ATH10K_FLAG_HW_CRYPTO_DISABLED,

	/* Bluetooth coexistance enabled */
	ATH10K_FLAG_BTCOEX,

	/* Per Station statistics service */
	ATH10K_FLAG_PEER_STATS,
};

enum ath10k_cal_mode {
	ATH10K_CAL_MODE_FILE,
	ATH10K_CAL_MODE_OTP,
	ATH10K_CAL_MODE_DT,
	ATH10K_PRE_CAL_MODE_FILE,
	ATH10K_PRE_CAL_MODE_DT,
	ATH10K_CAL_MODE_EEPROM,
};

enum ath10k_crypt_mode {
	/* Only use hardware crypto engine */
	ATH10K_CRYPT_MODE_HW,
	/* Only use software crypto engine */
	ATH10K_CRYPT_MODE_SW,
};

static inline const char *ath10k_cal_mode_str(enum ath10k_cal_mode mode)
{
	switch (mode) {
	case ATH10K_CAL_MODE_FILE:
		return "file";
	case ATH10K_CAL_MODE_OTP:
		return "otp";
	case ATH10K_CAL_MODE_DT:
		return "dt";
	case ATH10K_PRE_CAL_MODE_FILE:
		return "pre-cal-file";
	case ATH10K_PRE_CAL_MODE_DT:
		return "pre-cal-dt";
	case ATH10K_CAL_MODE_EEPROM:
		return "eeprom";
	}

	return "unknown";
}

enum ath10k_scan_state {
	ATH10K_SCAN_IDLE,
	ATH10K_SCAN_STARTING,
	ATH10K_SCAN_RUNNING,
	ATH10K_SCAN_ABORTING,
};

static inline const char *ath10k_scan_state_str(enum ath10k_scan_state state)
{
	switch (state) {
	case ATH10K_SCAN_IDLE:
		return "idle";
	case ATH10K_SCAN_STARTING:
		return "starting";
	case ATH10K_SCAN_RUNNING:
		return "running";
	case ATH10K_SCAN_ABORTING:
		return "aborting";
	}

	return "unknown";
}

enum ath10k_tx_pause_reason {
	ATH10K_TX_PAUSE_Q_FULL,
	ATH10K_TX_PAUSE_MAX,
};

struct ath10k_fw_file {
	const struct firmware *firmware;

	char fw_version[ETHTOOL_FWVERS_LEN];

	DECLARE_BITMAP(fw_features, ATH10K_FW_FEATURE_COUNT);

	enum ath10k_fw_wmi_op_version wmi_op_version;
	enum ath10k_fw_htt_op_version htt_op_version;

	const void *firmware_data;
	size_t firmware_len;

	const void *otp_data;
	size_t otp_len;

	const void *codeswap_data;
	size_t codeswap_len;

	/* The original idea of struct ath10k_fw_file was that it only
	 * contains struct firmware and pointers to various parts (actual
	 * firmware binary, otp, metadata etc) of the file. This seg_info
	 * is actually created separate but as this is used similarly as
	 * the other firmware components it's more convenient to have it
	 * here.
	 */
	struct ath10k_swap_code_seg_info *firmware_swap_code_seg_info;
};

struct ath10k_fw_components {
	const struct firmware *board;
	const void *board_data;
	size_t board_len;

	struct ath10k_fw_file fw_file;
};

struct ath10k_per_peer_tx_stats {
	u32	succ_bytes;
	u32	retry_bytes;
	u32	failed_bytes;
	u8	ratecode;
	u8	flags;
	u16	peer_id;
	u16	succ_pkts;
	u16	retry_pkts;
	u16	failed_pkts;
	u16	duration;
	u32	reserved1;
	u32	reserved2;
};

struct ath10k {
	struct ath_common ath_common;
	struct ieee80211_hw *hw;
	struct ieee80211_ops *ops;
	struct device *dev;
	u8 mac_addr[ETH_ALEN];

	enum ath10k_hw_rev hw_rev;
	u16 dev_id;
	u32 chip_id;
	u32 target_version;
	u8 fw_version_major;
	u32 fw_version_minor;
	u16 fw_version_release;
	u16 fw_version_build;
	u32 fw_stats_req_mask;
	u32 phy_capability;
	u32 hw_min_tx_power;
	u32 hw_max_tx_power;
	u32 hw_eeprom_rd;
	u32 ht_cap_info;
	u32 vht_cap_info;
	u32 num_rf_chains;
	u32 max_spatial_stream;
	/* protected by conf_mutex */
	u32 low_5ghz_chan;
	u32 high_5ghz_chan;
	bool ani_enabled;

	bool p2p;

	struct {
		enum ath10k_bus bus;
		const struct ath10k_hif_ops *ops;
	} hif;

	struct completion target_suspend;

	const struct ath10k_hw_regs *regs;
	const struct ath10k_hw_ce_regs *hw_ce_regs;
	const struct ath10k_hw_values *hw_values;
	struct ath10k_bmi bmi;
	struct ath10k_wmi wmi;
	struct ath10k_htc htc;
	struct ath10k_htt htt;

	struct ath10k_hw_params hw_params;

	/* contains the firmware images used with ATH10K_FIRMWARE_MODE_NORMAL */
	struct ath10k_fw_components normal_mode_fw;

	/* READ-ONLY images of the running firmware, which can be either
	 * normal or UTF. Do not modify, release etc!
	 */
	const struct ath10k_fw_components *running_fw;

	const struct firmware *pre_cal_file;
	const struct firmware *cal_file;

	struct {
		u32 vendor;
		u32 device;
		u32 subsystem_vendor;
		u32 subsystem_device;

		bool bmi_ids_valid;
		u8 bmi_board_id;
		u8 bmi_chip_id;

		char bdf_ext[ATH10K_SMBIOS_BDF_EXT_STR_LENGTH];
	} id;

	int fw_api;
	int bd_api;
	enum ath10k_cal_mode cal_mode;

	struct {
		struct completion started;
		struct completion completed;
		struct completion on_channel;
		struct delayed_work timeout;
		enum ath10k_scan_state state;
		bool is_roc;
		int vdev_id;
		int roc_freq;
		bool roc_notify;
	} scan;

	struct {
		struct ieee80211_supported_band sbands[NUM_NL80211_BANDS];
	} mac;

	/* should never be NULL; needed for regular htt rx */
	struct ieee80211_channel *rx_channel;

	/* valid during scan; needed for mgmt rx during scan */
	struct ieee80211_channel *scan_channel;

	/* current operating channel definition */
	struct cfg80211_chan_def chandef;

	/* currently configured operating channel in firmware */
	struct ieee80211_channel *tgt_oper_chan;

	unsigned long long free_vdev_map;
	struct ath10k_vif *monitor_arvif;
	bool monitor;
	int monitor_vdev_id;
	bool monitor_started;
	unsigned int filter_flags;
	unsigned long dev_flags;
	bool dfs_block_radar_events;

	/* protected by conf_mutex */
	bool radar_enabled;
	int num_started_vdevs;

	/* Protected by conf-mutex */
	u8 cfg_tx_chainmask;
	u8 cfg_rx_chainmask;

	struct completion install_key_done;

	struct completion vdev_setup_done;

	struct workqueue_struct *workqueue;
	/* Auxiliary workqueue */
	struct workqueue_struct *workqueue_aux;

	/* prevents concurrent FW reconfiguration */
	struct mutex conf_mutex;

	/* protects shared structure data */
	spinlock_t data_lock;
	/* protects: ar->txqs, artxq->list */
	spinlock_t txqs_lock;

	struct list_head txqs;
	struct list_head arvifs;
	struct list_head peers;
	struct ath10k_peer *peer_map[ATH10K_MAX_NUM_PEER_IDS];
	wait_queue_head_t peer_mapping_wq;

	/* protected by conf_mutex */
	int num_peers;
	int num_stations;

	int max_num_peers;
	int max_num_stations;
	int max_num_vdevs;
	int max_num_tdls_vdevs;
	int num_active_peers;
	int num_tids;

	struct work_struct svc_rdy_work;
	struct sk_buff *svc_rdy_skb;

	struct work_struct offchan_tx_work;
	struct sk_buff_head offchan_tx_queue;
	struct completion offchan_tx_completed;
	struct sk_buff *offchan_tx_skb;

	struct work_struct wmi_mgmt_tx_work;
	struct sk_buff_head wmi_mgmt_tx_queue;

	enum ath10k_state state;

	struct work_struct register_work;
	struct work_struct restart_work;

	/* cycle count is reported twice for each visited channel during scan.
	 * access protected by data_lock
	 */
	u32 survey_last_rx_clear_count;
	u32 survey_last_cycle_count;
	struct survey_info survey[ATH10K_NUM_CHANS];

	/* Channel info events are expected to come in pairs without and with
	 * COMPLETE flag set respectively for each channel visit during scan.
	 *
	 * However there are deviations from this rule. This flag is used to
	 * avoid reporting garbage data.
	 */
	bool ch_info_can_report_survey;
	struct completion bss_survey_done;

	struct dfs_pattern_detector *dfs_detector;

	unsigned long tx_paused; /* see ATH10K_TX_PAUSE_ */

#ifdef CONFIG_ATH10K_DEBUGFS
	struct ath10k_debug debug;
	struct {
		/* relay(fs) channel for spectral scan */
		struct rchan *rfs_chan_spec_scan;

		/* spectral_mode and spec_config are protected by conf_mutex */
		enum ath10k_spectral_mode mode;
		struct ath10k_spec_scan config;
	} spectral;
#endif

	struct {
		/* protected by conf_mutex */
		struct ath10k_fw_components utf_mode_fw;

		/* protected by data_lock */
		bool utf_monitor;
	} testmode;

	struct {
		/* protected by data_lock */
		u32 fw_crash_counter;
		u32 fw_warm_reset_counter;
		u32 fw_cold_reset_counter;
	} stats;

	struct ath10k_thermal thermal;
	struct ath10k_wow wow;
	struct ath10k_per_peer_tx_stats peer_tx_stats;

	/* NAPI */
	struct net_device napi_dev;
	struct napi_struct napi;

	struct work_struct set_coverage_class_work;
	/* protected by conf_mutex */
	struct {
		/* writing also protected by data_lock */
		s16 coverage_class;

		u32 reg_phyclk;
		u32 reg_slottime_conf;
		u32 reg_slottime_orig;
		u32 reg_ack_cts_timeout_conf;
		u32 reg_ack_cts_timeout_orig;
	} fw_coverage;

<<<<<<< HEAD
=======
	u32 ampdu_reference;

>>>>>>> 5307eca1
	void *ce_priv;

	/* must be last */
	u8 drv_priv[0] __aligned(sizeof(void *));
};

static inline bool ath10k_peer_stats_enabled(struct ath10k *ar)
{
	if (test_bit(ATH10K_FLAG_PEER_STATS, &ar->dev_flags) &&
	    test_bit(WMI_SERVICE_PEER_STATS, ar->wmi.svc_map))
		return true;

	return false;
}

struct ath10k *ath10k_core_create(size_t priv_size, struct device *dev,
				  enum ath10k_bus bus,
				  enum ath10k_hw_rev hw_rev,
				  const struct ath10k_hif_ops *hif_ops);
void ath10k_core_destroy(struct ath10k *ar);
void ath10k_core_get_fw_features_str(struct ath10k *ar,
				     char *buf,
				     size_t max_len);
int ath10k_core_fetch_firmware_api_n(struct ath10k *ar, const char *name,
				     struct ath10k_fw_file *fw_file);

int ath10k_core_start(struct ath10k *ar, enum ath10k_firmware_mode mode,
		      const struct ath10k_fw_components *fw_components);
int ath10k_wait_for_suspend(struct ath10k *ar, u32 suspend_opt);
void ath10k_core_stop(struct ath10k *ar);
int ath10k_core_register(struct ath10k *ar, u32 chip_id);
void ath10k_core_unregister(struct ath10k *ar);

#endif /* _CORE_H_ */<|MERGE_RESOLUTION|>--- conflicted
+++ resolved
@@ -996,11 +996,8 @@
 		u32 reg_ack_cts_timeout_orig;
 	} fw_coverage;
 
-<<<<<<< HEAD
-=======
 	u32 ampdu_reference;
 
->>>>>>> 5307eca1
 	void *ce_priv;
 
 	/* must be last */
