/*
 * Copyright 2011, Siemens AG
 * written by Alexander Smirnov <alex.bluesman.smirnov@gmail.com>
 */

/*
 * Based on patches from Jon Smirl <jonsmirl@gmail.com>
 * Copyright (c) 2011 Jon Smirl <jonsmirl@gmail.com>
 *
 * This program is free software; you can redistribute it and/or modify
 * it under the terms of the GNU General Public License version 2
 * as published by the Free Software Foundation.
 *
 * This program is distributed in the hope that it will be useful,
 * but WITHOUT ANY WARRANTY; without even the implied warranty of
 * MERCHANTABILITY or FITNESS FOR A PARTICULAR PURPOSE.  See the
 * GNU General Public License for more details.
 *
 * You should have received a copy of the GNU General Public License along
 * with this program; if not, write to the Free Software Foundation, Inc.,
 * 51 Franklin Street, Fifth Floor, Boston, MA 02110-1301 USA.
 */

/* Jon's code is based on 6lowpan implementation for Contiki which is:
 * Copyright (c) 2008, Swedish Institute of Computer Science.
 * All rights reserved.
 *
 * Redistribution and use in source and binary forms, with or without
 * modification, are permitted provided that the following conditions
 * are met:
 * 1. Redistributions of source code must retain the above copyright
 *    notice, this list of conditions and the following disclaimer.
 * 2. Redistributions in binary form must reproduce the above copyright
 *    notice, this list of conditions and the following disclaimer in the
 *    documentation and/or other materials provided with the distribution.
 * 3. Neither the name of the Institute nor the names of its contributors
 *    may be used to endorse or promote products derived from this software
 *    without specific prior written permission.
 *
 * THIS SOFTWARE IS PROVIDED BY THE INSTITUTE AND CONTRIBUTORS ``AS IS'' AND
 * ANY EXPRESS OR IMPLIED WARRANTIES, INCLUDING, BUT NOT LIMITED TO, THE
 * IMPLIED WARRANTIES OF MERCHANTABILITY AND FITNESS FOR A PARTICULAR PURPOSE
 * ARE DISCLAIMED.  IN NO EVENT SHALL THE INSTITUTE OR CONTRIBUTORS BE LIABLE
 * FOR ANY DIRECT, INDIRECT, INCIDENTAL, SPECIAL, EXEMPLARY, OR CONSEQUENTIAL
 * DAMAGES (INCLUDING, BUT NOT LIMITED TO, PROCUREMENT OF SUBSTITUTE GOODS
 * OR SERVICES; LOSS OF USE, DATA, OR PROFITS; OR BUSINESS INTERRUPTION)
 * HOWEVER CAUSED AND ON ANY THEORY OF LIABILITY, WHETHER IN CONTRACT, STRICT
 * LIABILITY, OR TORT (INCLUDING NEGLIGENCE OR OTHERWISE) ARISING IN ANY WAY
 * OUT OF THE USE OF THIS SOFTWARE, EVEN IF ADVISED OF THE POSSIBILITY OF
 * SUCH DAMAGE.
 */

#include <linux/bitops.h>
#include <linux/if_arp.h>
#include <linux/module.h>
#include <linux/moduleparam.h>
#include <linux/netdevice.h>
#include <net/af_ieee802154.h>
#include <net/ieee802154.h>
#include <net/ieee802154_netdev.h>
#include <net/ipv6.h>

#include "6lowpan.h"

/* TTL uncompression values */
static const u8 lowpan_ttl_values[] = {0, 1, 64, 255};

static LIST_HEAD(lowpan_devices);

/* private device info */
struct lowpan_dev_info {
	struct net_device	*real_dev; /* real WPAN device ptr */
	struct mutex		dev_list_mtx; /* mutex for list ops */
	unsigned short		fragment_tag;
};

struct lowpan_dev_record {
	struct net_device *ldev;
	struct list_head list;
};

struct lowpan_fragment {
	struct sk_buff		*skb;		/* skb to be assembled */
	u16			length;		/* length to be assemled */
	u32			bytes_rcv;	/* bytes received */
	u16			tag;		/* current fragment tag */
	struct timer_list	timer;		/* assembling timer */
	struct list_head	list;		/* fragments list */
};

static LIST_HEAD(lowpan_fragments);
static DEFINE_SPINLOCK(flist_lock);

static inline struct
lowpan_dev_info *lowpan_dev_info(const struct net_device *dev)
{
	return netdev_priv(dev);
}

static inline void lowpan_address_flip(u8 *src, u8 *dest)
{
	int i;
	for (i = 0; i < IEEE802154_ADDR_LEN; i++)
		(dest)[IEEE802154_ADDR_LEN - i - 1] = (src)[i];
}

/* list of all 6lowpan devices, uses for package delivering */
/* print data in line */
static inline void lowpan_raw_dump_inline(const char *caller, char *msg,
				   unsigned char *buf, int len)
{
#ifdef DEBUG
	if (msg)
		pr_debug("(%s) %s: ", caller, msg);
	print_hex_dump(KERN_DEBUG, "", DUMP_PREFIX_NONE,
		       16, 1, buf, len, false);
#endif /* DEBUG */
}

/*
 * print data in a table format:
 *
 * addr: xx xx xx xx xx xx
 * addr: xx xx xx xx xx xx
 * ...
 */
static inline void lowpan_raw_dump_table(const char *caller, char *msg,
				   unsigned char *buf, int len)
{
#ifdef DEBUG
	if (msg)
		pr_debug("(%s) %s:\n", caller, msg);
	print_hex_dump(KERN_DEBUG, "\t", DUMP_PREFIX_OFFSET,
		       16, 1, buf, len, false);
#endif /* DEBUG */
}

static u8
lowpan_compress_addr_64(u8 **hc06_ptr, u8 shift, const struct in6_addr *ipaddr,
		 const unsigned char *lladdr)
{
	u8 val = 0;

	if (is_addr_mac_addr_based(ipaddr, lladdr))
		val = 3; /* 0-bits */
	else if (lowpan_is_iid_16_bit_compressable(ipaddr)) {
		/* compress IID to 16 bits xxxx::XXXX */
		memcpy(*hc06_ptr, &ipaddr->s6_addr16[7], 2);
		*hc06_ptr += 2;
		val = 2; /* 16-bits */
	} else {
		/* do not compress IID => xxxx::IID */
		memcpy(*hc06_ptr, &ipaddr->s6_addr16[4], 8);
		*hc06_ptr += 8;
		val = 1; /* 64-bits */
	}

	return rol8(val, shift);
}

/*
 * Uncompress address function for source and
 * destination address(non-multicast).
 *
 * address_mode is sam value or dam value.
 */
static int
lowpan_uncompress_addr(struct sk_buff *skb,
		struct in6_addr *ipaddr,
		const u8 address_mode,
		const struct ieee802154_addr *lladdr)
{
	bool fail;

	switch (address_mode) {
	case LOWPAN_IPHC_ADDR_00:
		/* for global link addresses */
		fail = lowpan_fetch_skb(skb, ipaddr->s6_addr, 16);
		break;
	case LOWPAN_IPHC_ADDR_01:
		/* fe:80::XXXX:XXXX:XXXX:XXXX */
		ipaddr->s6_addr[0] = 0xFE;
		ipaddr->s6_addr[1] = 0x80;
		fail = lowpan_fetch_skb(skb, &ipaddr->s6_addr[8], 8);
		break;
	case LOWPAN_IPHC_ADDR_02:
		/* fe:80::ff:fe00:XXXX */
		ipaddr->s6_addr[0] = 0xFE;
		ipaddr->s6_addr[1] = 0x80;
		ipaddr->s6_addr[11] = 0xFF;
		ipaddr->s6_addr[12] = 0xFE;
		fail = lowpan_fetch_skb(skb, &ipaddr->s6_addr[14], 2);
		break;
	case LOWPAN_IPHC_ADDR_03:
		fail = false;
		switch (lladdr->addr_type) {
		case IEEE802154_ADDR_LONG:
			/* fe:80::XXXX:XXXX:XXXX:XXXX
			 *        \_________________/
			 *              hwaddr
			 */
			ipaddr->s6_addr[0] = 0xFE;
			ipaddr->s6_addr[1] = 0x80;
			memcpy(&ipaddr->s6_addr[8], lladdr->hwaddr,
					IEEE802154_ADDR_LEN);
			/* second bit-flip (Universe/Local)
			 * is done according RFC2464
			 */
			ipaddr->s6_addr[8] ^= 0x02;
			break;
		case IEEE802154_ADDR_SHORT:
			/* fe:80::ff:fe00:XXXX
			 *		  \__/
			 *	       short_addr
			 *
			 * Universe/Local bit is zero.
			 */
			ipaddr->s6_addr[0] = 0xFE;
			ipaddr->s6_addr[1] = 0x80;
			ipaddr->s6_addr[11] = 0xFF;
			ipaddr->s6_addr[12] = 0xFE;
			ipaddr->s6_addr16[7] = htons(lladdr->short_addr);
			break;
		default:
			pr_debug("Invalid addr_type set\n");
			return -EINVAL;
		}
		break;
	default:
		pr_debug("Invalid address mode value: 0x%x\n", address_mode);
		return -EINVAL;
	}

	if (fail) {
		pr_debug("Failed to fetch skb data\n");
		return -EIO;
	}

	lowpan_raw_dump_inline(NULL, "Reconstructed ipv6 addr is:\n",
			ipaddr->s6_addr, 16);

	return 0;
}

/* Uncompress address function for source context
 * based address(non-multicast).
 */
static int
lowpan_uncompress_context_based_src_addr(struct sk_buff *skb,
		struct in6_addr *ipaddr,
		const u8 sam)
{
	switch (sam) {
	case LOWPAN_IPHC_ADDR_00:
		/* unspec address ::
		 * Do nothing, address is already ::
		 */
		break;
	case LOWPAN_IPHC_ADDR_01:
		/* TODO */
	case LOWPAN_IPHC_ADDR_02:
		/* TODO */
	case LOWPAN_IPHC_ADDR_03:
		/* TODO */
		netdev_warn(skb->dev, "SAM value 0x%x not supported\n", sam);
		return -EINVAL;
	default:
		pr_debug("Invalid sam value: 0x%x\n", sam);
		return -EINVAL;
	}

	lowpan_raw_dump_inline(NULL,
			"Reconstructed context based ipv6 src addr is:\n",
			ipaddr->s6_addr, 16);

	return 0;
}

/* Uncompress function for multicast destination address,
 * when M bit is set.
 */
static int
lowpan_uncompress_multicast_daddr(struct sk_buff *skb,
		struct in6_addr *ipaddr,
		const u8 dam)
{
	bool fail;

	switch (dam) {
	case LOWPAN_IPHC_DAM_00:
		/* 00:  128 bits.  The full address
		 * is carried in-line.
		 */
		fail = lowpan_fetch_skb(skb, ipaddr->s6_addr, 16);
		break;
	case LOWPAN_IPHC_DAM_01:
		/* 01:  48 bits.  The address takes
		 * the form ffXX::00XX:XXXX:XXXX.
		 */
		ipaddr->s6_addr[0] = 0xFF;
		fail = lowpan_fetch_skb(skb, &ipaddr->s6_addr[1], 1);
		fail |= lowpan_fetch_skb(skb, &ipaddr->s6_addr[11], 5);
		break;
	case LOWPAN_IPHC_DAM_10:
		/* 10:  32 bits.  The address takes
		 * the form ffXX::00XX:XXXX.
		 */
		ipaddr->s6_addr[0] = 0xFF;
		fail = lowpan_fetch_skb(skb, &ipaddr->s6_addr[1], 1);
		fail |= lowpan_fetch_skb(skb, &ipaddr->s6_addr[13], 3);
		break;
	case LOWPAN_IPHC_DAM_11:
		/* 11:  8 bits.  The address takes
		 * the form ff02::00XX.
		 */
		ipaddr->s6_addr[0] = 0xFF;
		ipaddr->s6_addr[1] = 0x02;
		fail = lowpan_fetch_skb(skb, &ipaddr->s6_addr[15], 1);
		break;
	default:
		pr_debug("DAM value has a wrong value: 0x%x\n", dam);
		return -EINVAL;
	}

	if (fail) {
		pr_debug("Failed to fetch skb data\n");
		return -EIO;
	}

	lowpan_raw_dump_inline(NULL, "Reconstructed ipv6 multicast addr is:\n",
			ipaddr->s6_addr, 16);

	return 0;
}

static void
lowpan_compress_udp_header(u8 **hc06_ptr, struct sk_buff *skb)
{
	struct udphdr *uh = udp_hdr(skb);

	if (((uh->source & LOWPAN_NHC_UDP_4BIT_MASK) ==
				LOWPAN_NHC_UDP_4BIT_PORT) &&
	    ((uh->dest & LOWPAN_NHC_UDP_4BIT_MASK) ==
				LOWPAN_NHC_UDP_4BIT_PORT)) {
		pr_debug("UDP header: both ports compression to 4 bits\n");
		**hc06_ptr = LOWPAN_NHC_UDP_CS_P_11;
		**(hc06_ptr + 1) = /* subtraction is faster */
		   (u8)((uh->dest - LOWPAN_NHC_UDP_4BIT_PORT) +
		       ((uh->source & LOWPAN_NHC_UDP_4BIT_PORT) << 4));
		*hc06_ptr += 2;
	} else if ((uh->dest & LOWPAN_NHC_UDP_8BIT_MASK) ==
			LOWPAN_NHC_UDP_8BIT_PORT) {
		pr_debug("UDP header: remove 8 bits of dest\n");
		**hc06_ptr = LOWPAN_NHC_UDP_CS_P_01;
		memcpy(*hc06_ptr + 1, &uh->source, 2);
		**(hc06_ptr + 3) = (u8)(uh->dest - LOWPAN_NHC_UDP_8BIT_PORT);
		*hc06_ptr += 4;
	} else if ((uh->source & LOWPAN_NHC_UDP_8BIT_MASK) ==
			LOWPAN_NHC_UDP_8BIT_PORT) {
		pr_debug("UDP header: remove 8 bits of source\n");
		**hc06_ptr = LOWPAN_NHC_UDP_CS_P_10;
		memcpy(*hc06_ptr + 1, &uh->dest, 2);
		**(hc06_ptr + 3) = (u8)(uh->source - LOWPAN_NHC_UDP_8BIT_PORT);
		*hc06_ptr += 4;
	} else {
		pr_debug("UDP header: can't compress\n");
		**hc06_ptr = LOWPAN_NHC_UDP_CS_P_00;
		memcpy(*hc06_ptr + 1, &uh->source, 2);
		memcpy(*hc06_ptr + 3, &uh->dest, 2);
		*hc06_ptr += 5;
	}

	/* checksum is always inline */
	memcpy(*hc06_ptr, &uh->check, 2);
	*hc06_ptr += 2;

	/* skip the UDP header */
	skb_pull(skb, sizeof(struct udphdr));
}

static inline int lowpan_fetch_skb_u8(struct sk_buff *skb, u8 *val)
{
	if (unlikely(!pskb_may_pull(skb, 1)))
		return -EINVAL;

	*val = skb->data[0];
	skb_pull(skb, 1);

	return 0;
}

static inline int lowpan_fetch_skb_u16(struct sk_buff *skb, u16 *val)
{
	if (unlikely(!pskb_may_pull(skb, 2)))
		return -EINVAL;

	*val = (skb->data[0] << 8) | skb->data[1];
	skb_pull(skb, 2);

	return 0;
}

static int
lowpan_uncompress_udp_header(struct sk_buff *skb, struct udphdr *uh)
{
	u8 tmp;

	if (!uh)
		goto err;

	if (lowpan_fetch_skb_u8(skb, &tmp))
		goto err;

	if ((tmp & LOWPAN_NHC_UDP_MASK) == LOWPAN_NHC_UDP_ID) {
		pr_debug("UDP header uncompression\n");
		switch (tmp & LOWPAN_NHC_UDP_CS_P_11) {
		case LOWPAN_NHC_UDP_CS_P_00:
			memcpy(&uh->source, &skb->data[0], 2);
			memcpy(&uh->dest, &skb->data[2], 2);
			skb_pull(skb, 4);
			break;
		case LOWPAN_NHC_UDP_CS_P_01:
			memcpy(&uh->source, &skb->data[0], 2);
			uh->dest =
			   skb->data[2] + LOWPAN_NHC_UDP_8BIT_PORT;
			skb_pull(skb, 3);
			break;
		case LOWPAN_NHC_UDP_CS_P_10:
			uh->source = skb->data[0] + LOWPAN_NHC_UDP_8BIT_PORT;
			memcpy(&uh->dest, &skb->data[1], 2);
			skb_pull(skb, 3);
			break;
		case LOWPAN_NHC_UDP_CS_P_11:
			uh->source =
			   LOWPAN_NHC_UDP_4BIT_PORT + (skb->data[0] >> 4);
			uh->dest =
			   LOWPAN_NHC_UDP_4BIT_PORT + (skb->data[0] & 0x0f);
			skb_pull(skb, 1);
			break;
		default:
			pr_debug("ERROR: unknown UDP format\n");
			goto err;
		}

		pr_debug("uncompressed UDP ports: src = %d, dst = %d\n",
			 uh->source, uh->dest);

		/* copy checksum */
		memcpy(&uh->check, &skb->data[0], 2);
		skb_pull(skb, 2);

		/*
		 * UDP lenght needs to be infered from the lower layers
		 * here, we obtain the hint from the remaining size of the
		 * frame
		 */
		uh->len = htons(skb->len + sizeof(struct udphdr));
		pr_debug("uncompressed UDP length: src = %d", uh->len);
	} else {
		pr_debug("ERROR: unsupported NH format\n");
		goto err;
	}

	return 0;
err:
	return -EINVAL;
}

static int lowpan_header_create(struct sk_buff *skb,
			   struct net_device *dev,
			   unsigned short type, const void *_daddr,
			   const void *_saddr, unsigned int len)
{
	u8 tmp, iphc0, iphc1, *hc06_ptr;
	struct ipv6hdr *hdr;
	const u8 *saddr = _saddr;
	const u8 *daddr = _daddr;
	u8 head[100];
	struct ieee802154_addr sa, da;

	/* TODO:
	 * if this package isn't ipv6 one, where should it be routed?
	 */
	if (type != ETH_P_IPV6)
		return 0;

	hdr = ipv6_hdr(skb);
	hc06_ptr = head + 2;

	pr_debug("IPv6 header dump:\n\tversion = %d\n\tlength  = %d\n"
		 "\tnexthdr = 0x%02x\n\thop_lim = %d\n", hdr->version,
		 ntohs(hdr->payload_len), hdr->nexthdr, hdr->hop_limit);

	lowpan_raw_dump_table(__func__, "raw skb network header dump",
		skb_network_header(skb), sizeof(struct ipv6hdr));

	if (!saddr)
		saddr = dev->dev_addr;

	lowpan_raw_dump_inline(__func__, "saddr", (unsigned char *)saddr, 8);

	/*
	 * As we copy some bit-length fields, in the IPHC encoding bytes,
	 * we sometimes use |=
	 * If the field is 0, and the current bit value in memory is 1,
	 * this does not work. We therefore reset the IPHC encoding here
	 */
	iphc0 = LOWPAN_DISPATCH_IPHC;
	iphc1 = 0;

	/* TODO: context lookup */

	lowpan_raw_dump_inline(__func__, "daddr", (unsigned char *)daddr, 8);

	/*
	 * Traffic class, flow label
	 * If flow label is 0, compress it. If traffic class is 0, compress it
	 * We have to process both in the same time as the offset of traffic
	 * class depends on the presence of version and flow label
	 */

	/* hc06 format of TC is ECN | DSCP , original one is DSCP | ECN */
	tmp = (hdr->priority << 4) | (hdr->flow_lbl[0] >> 4);
	tmp = ((tmp & 0x03) << 6) | (tmp >> 2);

	if (((hdr->flow_lbl[0] & 0x0F) == 0) &&
	     (hdr->flow_lbl[1] == 0) && (hdr->flow_lbl[2] == 0)) {
		/* flow label can be compressed */
		iphc0 |= LOWPAN_IPHC_FL_C;
		if ((hdr->priority == 0) &&
		   ((hdr->flow_lbl[0] & 0xF0) == 0)) {
			/* compress (elide) all */
			iphc0 |= LOWPAN_IPHC_TC_C;
		} else {
			/* compress only the flow label */
			*hc06_ptr = tmp;
			hc06_ptr += 1;
		}
	} else {
		/* Flow label cannot be compressed */
		if ((hdr->priority == 0) &&
		   ((hdr->flow_lbl[0] & 0xF0) == 0)) {
			/* compress only traffic class */
			iphc0 |= LOWPAN_IPHC_TC_C;
			*hc06_ptr = (tmp & 0xc0) | (hdr->flow_lbl[0] & 0x0F);
			memcpy(hc06_ptr + 1, &hdr->flow_lbl[1], 2);
			hc06_ptr += 3;
		} else {
			/* compress nothing */
			memcpy(hc06_ptr, hdr, 4);
			/* replace the top byte with new ECN | DSCP format */
			*hc06_ptr = tmp;
			hc06_ptr += 4;
		}
	}

	/* NOTE: payload length is always compressed */

	/* Next Header is compress if UDP */
	if (hdr->nexthdr == UIP_PROTO_UDP)
		iphc0 |= LOWPAN_IPHC_NH_C;

	if ((iphc0 & LOWPAN_IPHC_NH_C) == 0) {
		*hc06_ptr = hdr->nexthdr;
		hc06_ptr += 1;
	}

	/*
	 * Hop limit
	 * if 1:   compress, encoding is 01
	 * if 64:  compress, encoding is 10
	 * if 255: compress, encoding is 11
	 * else do not compress
	 */
	switch (hdr->hop_limit) {
	case 1:
		iphc0 |= LOWPAN_IPHC_TTL_1;
		break;
	case 64:
		iphc0 |= LOWPAN_IPHC_TTL_64;
		break;
	case 255:
		iphc0 |= LOWPAN_IPHC_TTL_255;
		break;
	default:
		*hc06_ptr = hdr->hop_limit;
		hc06_ptr += 1;
		break;
	}

	/* source address compression */
	if (is_addr_unspecified(&hdr->saddr)) {
		pr_debug("source address is unspecified, setting SAC\n");
		iphc1 |= LOWPAN_IPHC_SAC;
	/* TODO: context lookup */
	} else if (is_addr_link_local(&hdr->saddr)) {
		pr_debug("source address is link-local\n");
		iphc1 |= lowpan_compress_addr_64(&hc06_ptr,
				LOWPAN_IPHC_SAM_BIT, &hdr->saddr, saddr);
	} else {
		pr_debug("send the full source address\n");
		memcpy(hc06_ptr, &hdr->saddr.s6_addr16[0], 16);
		hc06_ptr += 16;
	}

	/* destination address compression */
	if (is_addr_mcast(&hdr->daddr)) {
		pr_debug("destination address is multicast: ");
		iphc1 |= LOWPAN_IPHC_M;
		if (lowpan_is_mcast_addr_compressable8(&hdr->daddr)) {
			pr_debug("compressed to 1 octet\n");
			iphc1 |= LOWPAN_IPHC_DAM_11;
			/* use last byte */
			*hc06_ptr = hdr->daddr.s6_addr[15];
			hc06_ptr += 1;
		} else if (lowpan_is_mcast_addr_compressable32(&hdr->daddr)) {
			pr_debug("compressed to 4 octets\n");
			iphc1 |= LOWPAN_IPHC_DAM_10;
			/* second byte + the last three */
			*hc06_ptr = hdr->daddr.s6_addr[1];
			memcpy(hc06_ptr + 1, &hdr->daddr.s6_addr[13], 3);
			hc06_ptr += 4;
		} else if (lowpan_is_mcast_addr_compressable48(&hdr->daddr)) {
			pr_debug("compressed to 6 octets\n");
			iphc1 |= LOWPAN_IPHC_DAM_01;
			/* second byte + the last five */
			*hc06_ptr = hdr->daddr.s6_addr[1];
			memcpy(hc06_ptr + 1, &hdr->daddr.s6_addr[11], 5);
			hc06_ptr += 6;
		} else {
			pr_debug("using full address\n");
			iphc1 |= LOWPAN_IPHC_DAM_00;
			memcpy(hc06_ptr, &hdr->daddr.s6_addr[0], 16);
			hc06_ptr += 16;
		}
	} else {
		/* TODO: context lookup */
		if (is_addr_link_local(&hdr->daddr)) {
			pr_debug("dest address is unicast and link-local\n");
			iphc1 |= lowpan_compress_addr_64(&hc06_ptr,
				LOWPAN_IPHC_DAM_BIT, &hdr->daddr, daddr);
		} else {
			pr_debug("dest address is unicast: using full one\n");
			memcpy(hc06_ptr, &hdr->daddr.s6_addr16[0], 16);
			hc06_ptr += 16;
		}
	}

	/* UDP header compression */
	if (hdr->nexthdr == UIP_PROTO_UDP)
		lowpan_compress_udp_header(&hc06_ptr, skb);

	head[0] = iphc0;
	head[1] = iphc1;

	skb_pull(skb, sizeof(struct ipv6hdr));
	skb_reset_transport_header(skb);
	memcpy(skb_push(skb, hc06_ptr - head), head, hc06_ptr - head);
	skb_reset_network_header(skb);

	lowpan_raw_dump_table(__func__, "raw skb data dump", skb->data,
				skb->len);

	/*
	 * NOTE1: I'm still unsure about the fact that compression and WPAN
	 * header are created here and not later in the xmit. So wait for
	 * an opinion of net maintainers.
	 */
	/*
	 * NOTE2: to be absolutely correct, we must derive PANid information
	 * from MAC subif of the 'dev' and 'real_dev' network devices, but
	 * this isn't implemented in mainline yet, so currently we assign 0xff
	 */
	{
		mac_cb(skb)->flags = IEEE802154_FC_TYPE_DATA;
		mac_cb(skb)->seq = ieee802154_mlme_ops(dev)->get_dsn(dev);

		/* prepare wpan address data */
		sa.addr_type = IEEE802154_ADDR_LONG;
		sa.pan_id = ieee802154_mlme_ops(dev)->get_pan_id(dev);

		memcpy(&(sa.hwaddr), saddr, 8);
		/* intra-PAN communications */
		da.pan_id = ieee802154_mlme_ops(dev)->get_pan_id(dev);

		/*
		 * if the destination address is the broadcast address, use the
		 * corresponding short address
		 */
		if (lowpan_is_addr_broadcast(daddr)) {
			da.addr_type = IEEE802154_ADDR_SHORT;
			da.short_addr = IEEE802154_ADDR_BROADCAST;
		} else {
			da.addr_type = IEEE802154_ADDR_LONG;
			memcpy(&(da.hwaddr), daddr, IEEE802154_ADDR_LEN);

			/* request acknowledgment */
			mac_cb(skb)->flags |= MAC_CB_FLAG_ACKREQ;
		}

		return dev_hard_header(skb, lowpan_dev_info(dev)->real_dev,
				type, (void *)&da, (void *)&sa, skb->len);
	}
}

static int lowpan_give_skb_to_devices(struct sk_buff *skb)
{
	struct lowpan_dev_record *entry;
	struct sk_buff *skb_cp;
	int stat = NET_RX_SUCCESS;

	rcu_read_lock();
	list_for_each_entry_rcu(entry, &lowpan_devices, list)
		if (lowpan_dev_info(entry->ldev)->real_dev == skb->dev) {
			skb_cp = skb_copy(skb, GFP_ATOMIC);
			if (!skb_cp) {
				stat = -ENOMEM;
				break;
			}

			skb_cp->dev = entry->ldev;
			stat = netif_rx(skb_cp);
		}
	rcu_read_unlock();

	return stat;
}

static int lowpan_skb_deliver(struct sk_buff *skb, struct ipv6hdr *hdr)
{
	struct sk_buff *new;
	int stat = NET_RX_SUCCESS;

	new = skb_copy_expand(skb, sizeof(struct ipv6hdr), skb_tailroom(skb),
								GFP_ATOMIC);
	kfree_skb(skb);

	if (!new)
		return -ENOMEM;

	skb_push(new, sizeof(struct ipv6hdr));
	skb_copy_to_linear_data(new, hdr, sizeof(struct ipv6hdr));

	new->protocol = htons(ETH_P_IPV6);
	new->pkt_type = PACKET_HOST;

	stat = lowpan_give_skb_to_devices(new);

	kfree_skb(new);

	return stat;
}

static void lowpan_fragment_timer_expired(unsigned long entry_addr)
{
	struct lowpan_fragment *entry = (struct lowpan_fragment *)entry_addr;

	pr_debug("timer expired for frame with tag %d\n", entry->tag);

	list_del(&entry->list);
	dev_kfree_skb(entry->skb);
	kfree(entry);
}

static struct lowpan_fragment *
lowpan_alloc_new_frame(struct sk_buff *skb, u16 len, u16 tag)
{
	struct lowpan_fragment *frame;

	frame = kzalloc(sizeof(struct lowpan_fragment),
			GFP_ATOMIC);
	if (!frame)
		goto frame_err;

	INIT_LIST_HEAD(&frame->list);

	frame->length = len;
	frame->tag = tag;

	/* allocate buffer for frame assembling */
	frame->skb = netdev_alloc_skb_ip_align(skb->dev, frame->length +
					       sizeof(struct ipv6hdr));

	if (!frame->skb)
		goto skb_err;

	frame->skb->priority = skb->priority;

	/* reserve headroom for uncompressed ipv6 header */
	skb_reserve(frame->skb, sizeof(struct ipv6hdr));
	skb_put(frame->skb, frame->length);

	/* copy the first control block to keep a
	 * trace of the link-layer addresses in case
	 * of a link-local compressed address
	 */
	memcpy(frame->skb->cb, skb->cb, sizeof(skb->cb));

	init_timer(&frame->timer);
	/* time out is the same as for ipv6 - 60 sec */
	frame->timer.expires = jiffies + LOWPAN_FRAG_TIMEOUT;
	frame->timer.data = (unsigned long)frame;
	frame->timer.function = lowpan_fragment_timer_expired;

	add_timer(&frame->timer);

	list_add_tail(&frame->list, &lowpan_fragments);

	return frame;

skb_err:
	kfree(frame);
frame_err:
	return NULL;
}

static int
lowpan_process_data(struct sk_buff *skb)
{
	struct ipv6hdr hdr = {};
	u8 tmp, iphc0, iphc1, num_context = 0;
	const struct ieee802154_addr *_saddr, *_daddr;
	int err;

	lowpan_raw_dump_table(__func__, "raw skb data dump", skb->data,
				skb->len);
	/* at least two bytes will be used for the encoding */
	if (skb->len < 2)
		goto drop;

	if (lowpan_fetch_skb_u8(skb, &iphc0))
		goto drop;

	/* fragments assembling */
	switch (iphc0 & LOWPAN_DISPATCH_MASK) {
	case LOWPAN_DISPATCH_FRAG1:
	case LOWPAN_DISPATCH_FRAGN:
	{
		struct lowpan_fragment *frame;
		/* slen stores the rightmost 8 bits of the 11 bits length */
		u8 slen, offset = 0;
		u16 len, tag;
		bool found = false;

		if (lowpan_fetch_skb_u8(skb, &slen) || /* frame length */
		    lowpan_fetch_skb_u16(skb, &tag))  /* fragment tag */
			goto drop;

		/* adds the 3 MSB to the 8 LSB to retrieve the 11 bits length */
		len = ((iphc0 & 7) << 8) | slen;

		if ((iphc0 & LOWPAN_DISPATCH_MASK) == LOWPAN_DISPATCH_FRAG1) {
			pr_debug("%s received a FRAG1 packet (tag: %d, "
				 "size of the entire IP packet: %d)",
				 __func__, tag, len);
		} else { /* FRAGN */
			if (lowpan_fetch_skb_u8(skb, &offset))
				goto unlock_and_drop;
			pr_debug("%s received a FRAGN packet (tag: %d, "
				 "size of the entire IP packet: %d, "
				 "offset: %d)", __func__, tag, len, offset * 8);
		}

		/*
		 * check if frame assembling with the same tag is
		 * already in progress
		 */
		spin_lock_bh(&flist_lock);

		list_for_each_entry(frame, &lowpan_fragments, list)
			if (frame->tag == tag) {
				found = true;
				break;
			}

		/* alloc new frame structure */
		if (!found) {
			pr_debug("%s first fragment received for tag %d, "
				 "begin packet reassembly", __func__, tag);
			frame = lowpan_alloc_new_frame(skb, len, tag);
			if (!frame)
				goto unlock_and_drop;
		}

		/* if payload fits buffer, copy it */
		if (likely((offset * 8 + skb->len) <= frame->length))
			skb_copy_to_linear_data_offset(frame->skb, offset * 8,
							skb->data, skb->len);
		else
			goto unlock_and_drop;

		frame->bytes_rcv += skb->len;

		/* frame assembling complete */
		if ((frame->bytes_rcv == frame->length) &&
		     frame->timer.expires > jiffies) {
			/* if timer haven't expired - first of all delete it */
			del_timer_sync(&frame->timer);
			list_del(&frame->list);
			spin_unlock_bh(&flist_lock);

			pr_debug("%s successfully reassembled fragment "
				 "(tag %d)", __func__, tag);

			dev_kfree_skb(skb);
			skb = frame->skb;
			kfree(frame);

			if (lowpan_fetch_skb_u8(skb, &iphc0))
				goto drop;

			break;
		}
		spin_unlock_bh(&flist_lock);

		return kfree_skb(skb), 0;
	}
	default:
		break;
	}

	if (lowpan_fetch_skb_u8(skb, &iphc1))
		goto drop;

	_saddr = &mac_cb(skb)->sa;
	_daddr = &mac_cb(skb)->da;

	pr_debug("iphc0 = %02x, iphc1 = %02x\n", iphc0, iphc1);

	/* another if the CID flag is set */
	if (iphc1 & LOWPAN_IPHC_CID) {
		pr_debug("CID flag is set, increase header with one\n");
		if (lowpan_fetch_skb_u8(skb, &num_context))
			goto drop;
	}

	hdr.version = 6;

	/* Traffic Class and Flow Label */
	switch ((iphc0 & LOWPAN_IPHC_TF) >> 3) {
	/*
	 * Traffic Class and FLow Label carried in-line
	 * ECN + DSCP + 4-bit Pad + Flow Label (4 bytes)
	 */
	case 0: /* 00b */
		if (lowpan_fetch_skb_u8(skb, &tmp))
			goto drop;

		memcpy(&hdr.flow_lbl, &skb->data[0], 3);
		skb_pull(skb, 3);
		hdr.priority = ((tmp >> 2) & 0x0f);
		hdr.flow_lbl[0] = ((tmp >> 2) & 0x30) | (tmp << 6) |
					(hdr.flow_lbl[0] & 0x0f);
		break;
	/*
	 * Traffic class carried in-line
	 * ECN + DSCP (1 byte), Flow Label is elided
	 */
	case 2: /* 10b */
		if (lowpan_fetch_skb_u8(skb, &tmp))
			goto drop;

		hdr.priority = ((tmp >> 2) & 0x0f);
		hdr.flow_lbl[0] = ((tmp << 6) & 0xC0) | ((tmp >> 2) & 0x30);
		break;
	/*
	 * Flow Label carried in-line
	 * ECN + 2-bit Pad + Flow Label (3 bytes), DSCP is elided
	 */
	case 1: /* 01b */
		if (lowpan_fetch_skb_u8(skb, &tmp))
			goto drop;

		hdr.flow_lbl[0] = (skb->data[0] & 0x0F) | ((tmp >> 2) & 0x30);
		memcpy(&hdr.flow_lbl[1], &skb->data[0], 2);
		skb_pull(skb, 2);
		break;
	/* Traffic Class and Flow Label are elided */
	case 3: /* 11b */
		break;
	default:
		break;
	}

	/* Next Header */
	if ((iphc0 & LOWPAN_IPHC_NH_C) == 0) {
		/* Next header is carried inline */
		if (lowpan_fetch_skb_u8(skb, &(hdr.nexthdr)))
			goto drop;

		pr_debug("NH flag is set, next header carried inline: %02x\n",
			 hdr.nexthdr);
	}

	/* Hop Limit */
	if ((iphc0 & 0x03) != LOWPAN_IPHC_TTL_I)
		hdr.hop_limit = lowpan_ttl_values[iphc0 & 0x03];
	else {
		if (lowpan_fetch_skb_u8(skb, &(hdr.hop_limit)))
			goto drop;
	}

	/* Extract SAM to the tmp variable */
	tmp = ((iphc1 & LOWPAN_IPHC_SAM) >> LOWPAN_IPHC_SAM_BIT) & 0x03;

	if (iphc1 & LOWPAN_IPHC_SAC) {
		/* Source address context based uncompression */
		pr_debug("SAC bit is set. Handle context based source address.\n");
		err = lowpan_uncompress_context_based_src_addr(
				skb, &hdr.saddr, tmp);
	} else {
		/* Source address uncompression */
		pr_debug("source address stateless compression\n");
		err = lowpan_uncompress_addr(skb, &hdr.saddr, tmp, _saddr);
	}

	/* Check on error of previous branch */
	if (err)
		goto drop;

	/* Extract DAM to the tmp variable */
	tmp = ((iphc1 & LOWPAN_IPHC_DAM_11) >> LOWPAN_IPHC_DAM_BIT) & 0x03;

	/* check for Multicast Compression */
	if (iphc1 & LOWPAN_IPHC_M) {
		if (iphc1 & LOWPAN_IPHC_DAC) {
			pr_debug("dest: context-based mcast compression\n");
			/* TODO: implement this */
		} else {
			err = lowpan_uncompress_multicast_daddr(
					skb, &hdr.daddr, tmp);
			if (err)
				goto drop;
		}
	} else {
		pr_debug("dest: stateless compression\n");
		err = lowpan_uncompress_addr(skb, &hdr.daddr, tmp, _daddr);
		if (err)
			goto drop;
	}

	/* UDP data uncompression */
	if (iphc0 & LOWPAN_IPHC_NH_C) {
		struct udphdr uh;
		struct sk_buff *new;
		if (lowpan_uncompress_udp_header(skb, &uh))
			goto drop;

		/*
		 * replace the compressed UDP head by the uncompressed UDP
		 * header
		 */
		new = skb_copy_expand(skb, sizeof(struct udphdr),
				      skb_tailroom(skb), GFP_ATOMIC);
		kfree_skb(skb);

		if (!new)
			return -ENOMEM;

		skb = new;

		skb_push(skb, sizeof(struct udphdr));
		skb_copy_to_linear_data(skb, &uh, sizeof(struct udphdr));

		lowpan_raw_dump_table(__func__, "raw UDP header dump",
				      (u8 *)&uh, sizeof(uh));

		hdr.nexthdr = UIP_PROTO_UDP;
	}

	/* Not fragmented package */
	hdr.payload_len = htons(skb->len);

	pr_debug("skb headroom size = %d, data length = %d\n",
		 skb_headroom(skb), skb->len);

	pr_debug("IPv6 header dump:\n\tversion = %d\n\tlength  = %d\n\t"
		 "nexthdr = 0x%02x\n\thop_lim = %d\n", hdr.version,
		 ntohs(hdr.payload_len), hdr.nexthdr, hdr.hop_limit);

	lowpan_raw_dump_table(__func__, "raw header dump", (u8 *)&hdr,
							sizeof(hdr));
	return lowpan_skb_deliver(skb, &hdr);

unlock_and_drop:
	spin_unlock_bh(&flist_lock);
drop:
	kfree_skb(skb);
	return -EINVAL;
}

static int lowpan_set_address(struct net_device *dev, void *p)
{
	struct sockaddr *sa = p;

	if (netif_running(dev))
		return -EBUSY;

	/* TODO: validate addr */
	memcpy(dev->dev_addr, sa->sa_data, dev->addr_len);

	return 0;
}

static int
lowpan_fragment_xmit(struct sk_buff *skb, u8 *head,
			int mlen, int plen, int offset, int type)
{
	struct sk_buff *frag;
	int hlen;

	hlen = (type == LOWPAN_DISPATCH_FRAG1) ?
			LOWPAN_FRAG1_HEAD_SIZE : LOWPAN_FRAGN_HEAD_SIZE;

	lowpan_raw_dump_inline(__func__, "6lowpan fragment header", head, hlen);

	frag = netdev_alloc_skb(skb->dev,
				hlen + mlen + plen + IEEE802154_MFR_SIZE);
	if (!frag)
		return -ENOMEM;

	frag->priority = skb->priority;

	/* copy header, MFR and payload */
	skb_put(frag, mlen);
	skb_copy_to_linear_data(frag, skb_mac_header(skb), mlen);

	skb_put(frag, hlen);
	skb_copy_to_linear_data_offset(frag, mlen, head, hlen);

	skb_put(frag, plen);
	skb_copy_to_linear_data_offset(frag, mlen + hlen,
				       skb_network_header(skb) + offset, plen);

	lowpan_raw_dump_table(__func__, " raw fragment dump", frag->data,
								frag->len);

	return dev_queue_xmit(frag);
}

static int
lowpan_skb_fragmentation(struct sk_buff *skb, struct net_device *dev)
{
	int  err, header_length, payload_length, tag, offset = 0;
	u8 head[5];

	header_length = skb->mac_len;
	payload_length = skb->len - header_length;
	tag = lowpan_dev_info(dev)->fragment_tag++;

	/* first fragment header */
	head[0] = LOWPAN_DISPATCH_FRAG1 | ((payload_length >> 8) & 0x7);
	head[1] = payload_length & 0xff;
	head[2] = tag >> 8;
	head[3] = tag & 0xff;

	err = lowpan_fragment_xmit(skb, head, header_length, LOWPAN_FRAG_SIZE,
				   0, LOWPAN_DISPATCH_FRAG1);

	if (err) {
		pr_debug("%s unable to send FRAG1 packet (tag: %d)",
			 __func__, tag);
		goto exit;
	}

	offset = LOWPAN_FRAG_SIZE;

	/* next fragment header */
	head[0] &= ~LOWPAN_DISPATCH_FRAG1;
	head[0] |= LOWPAN_DISPATCH_FRAGN;

	while (payload_length - offset > 0) {
		int len = LOWPAN_FRAG_SIZE;

		head[4] = offset / 8;

		if (payload_length - offset < len)
			len = payload_length - offset;

		err = lowpan_fragment_xmit(skb, head, header_length,
					   len, offset, LOWPAN_DISPATCH_FRAGN);
		if (err) {
			pr_debug("%s unable to send a subsequent FRAGN packet "
				 "(tag: %d, offset: %d", __func__, tag, offset);
			goto exit;
		}

		offset += len;
	}

exit:
	return err;
}

static netdev_tx_t lowpan_xmit(struct sk_buff *skb, struct net_device *dev)
{
	int err = -1;

	pr_debug("package xmit\n");

	skb->dev = lowpan_dev_info(dev)->real_dev;
	if (skb->dev == NULL) {
		pr_debug("ERROR: no real wpan device found\n");
		goto error;
	}

	/* Send directly if less than the MTU minus the 2 checksum bytes. */
	if (skb->len <= IEEE802154_MTU - IEEE802154_MFR_SIZE) {
		err = dev_queue_xmit(skb);
		goto out;
	}

	pr_debug("frame is too big, fragmentation is needed\n");
	err = lowpan_skb_fragmentation(skb, dev);
error:
	dev_kfree_skb(skb);
out:
	if (err)
		pr_debug("ERROR: xmit failed\n");

	return (err < 0) ? NET_XMIT_DROP : err;
}

static struct wpan_phy *lowpan_get_phy(const struct net_device *dev)
{
	struct net_device *real_dev = lowpan_dev_info(dev)->real_dev;
	return ieee802154_mlme_ops(real_dev)->get_phy(real_dev);
}

static u16 lowpan_get_pan_id(const struct net_device *dev)
{
	struct net_device *real_dev = lowpan_dev_info(dev)->real_dev;
	return ieee802154_mlme_ops(real_dev)->get_pan_id(real_dev);
}

static u16 lowpan_get_short_addr(const struct net_device *dev)
{
	struct net_device *real_dev = lowpan_dev_info(dev)->real_dev;
	return ieee802154_mlme_ops(real_dev)->get_short_addr(real_dev);
}

static u8 lowpan_get_dsn(const struct net_device *dev)
{
	struct net_device *real_dev = lowpan_dev_info(dev)->real_dev;
	return ieee802154_mlme_ops(real_dev)->get_dsn(real_dev);
}

static struct header_ops lowpan_header_ops = {
	.create	= lowpan_header_create,
};

static const struct net_device_ops lowpan_netdev_ops = {
	.ndo_start_xmit		= lowpan_xmit,
	.ndo_set_mac_address	= lowpan_set_address,
};

static struct ieee802154_mlme_ops lowpan_mlme = {
	.get_pan_id = lowpan_get_pan_id,
	.get_phy = lowpan_get_phy,
	.get_short_addr = lowpan_get_short_addr,
	.get_dsn = lowpan_get_dsn,
};

static void lowpan_setup(struct net_device *dev)
{
	dev->addr_len		= IEEE802154_ADDR_LEN;
	memset(dev->broadcast, 0xff, IEEE802154_ADDR_LEN);
	dev->type		= ARPHRD_IEEE802154;
	/* Frame Control + Sequence Number + Address fields + Security Header */
	dev->hard_header_len	= 2 + 1 + 20 + 14;
	dev->needed_tailroom	= 2; /* FCS */
	dev->mtu		= 1281;
	dev->tx_queue_len	= 0;
	dev->flags		= IFF_BROADCAST | IFF_MULTICAST;
	dev->watchdog_timeo	= 0;

	dev->netdev_ops		= &lowpan_netdev_ops;
	dev->header_ops		= &lowpan_header_ops;
	dev->ml_priv		= &lowpan_mlme;
	dev->destructor		= free_netdev;
}

static int lowpan_validate(struct nlattr *tb[], struct nlattr *data[])
{
	if (tb[IFLA_ADDRESS]) {
		if (nla_len(tb[IFLA_ADDRESS]) != IEEE802154_ADDR_LEN)
			return -EINVAL;
	}
	return 0;
}

static int lowpan_rcv(struct sk_buff *skb, struct net_device *dev,
	struct packet_type *pt, struct net_device *orig_dev)
{
	struct sk_buff *local_skb;

	if (!netif_running(dev))
		goto drop;

	if (dev->type != ARPHRD_IEEE802154)
		goto drop;

	/* check that it's our buffer */
	if (skb->data[0] == LOWPAN_DISPATCH_IPV6) {
		/* Copy the packet so that the IPv6 header is
		 * properly aligned.
		 */
		local_skb = skb_copy_expand(skb, NET_SKB_PAD - 1,
					    skb_tailroom(skb), GFP_ATOMIC);
		if (!local_skb)
			goto drop;

		local_skb->protocol = htons(ETH_P_IPV6);
		local_skb->pkt_type = PACKET_HOST;

		/* Pull off the 1-byte of 6lowpan header. */
		skb_pull(local_skb, 1);

		lowpan_give_skb_to_devices(local_skb);

		kfree_skb(local_skb);
		kfree_skb(skb);
	} else {
		switch (skb->data[0] & 0xe0) {
		case LOWPAN_DISPATCH_IPHC:	/* ipv6 datagram */
		case LOWPAN_DISPATCH_FRAG1:	/* first fragment header */
		case LOWPAN_DISPATCH_FRAGN:	/* next fragments headers */
			local_skb = skb_clone(skb, GFP_ATOMIC);
			if (!local_skb)
				goto drop;
			lowpan_process_data(local_skb);

			kfree_skb(skb);
			break;
		default:
			break;
		}
	}

	return NET_RX_SUCCESS;

drop:
	kfree_skb(skb);
	return NET_RX_DROP;
}

static int lowpan_newlink(struct net *src_net, struct net_device *dev,
			  struct nlattr *tb[], struct nlattr *data[])
{
	struct net_device *real_dev;
	struct lowpan_dev_record *entry;

	pr_debug("adding new link\n");

	if (!tb[IFLA_LINK])
		return -EINVAL;
	/* find and hold real wpan device */
	real_dev = dev_get_by_index(src_net, nla_get_u32(tb[IFLA_LINK]));
	if (!real_dev)
		return -ENODEV;
<<<<<<< HEAD
	if (real_dev->type != ARPHRD_IEEE802154)
		return -EINVAL;
=======
	if (real_dev->type != ARPHRD_IEEE802154) {
		dev_put(real_dev);
		return -EINVAL;
	}
>>>>>>> d8ec26d7

	lowpan_dev_info(dev)->real_dev = real_dev;
	lowpan_dev_info(dev)->fragment_tag = 0;
	mutex_init(&lowpan_dev_info(dev)->dev_list_mtx);

	entry = kzalloc(sizeof(struct lowpan_dev_record), GFP_KERNEL);
	if (!entry) {
		dev_put(real_dev);
		lowpan_dev_info(dev)->real_dev = NULL;
		return -ENOMEM;
	}

	entry->ldev = dev;

	/* Set the lowpan harware address to the wpan hardware address. */
	memcpy(dev->dev_addr, real_dev->dev_addr, IEEE802154_ADDR_LEN);

	mutex_lock(&lowpan_dev_info(dev)->dev_list_mtx);
	INIT_LIST_HEAD(&entry->list);
	list_add_tail(&entry->list, &lowpan_devices);
	mutex_unlock(&lowpan_dev_info(dev)->dev_list_mtx);

	register_netdevice(dev);

	return 0;
}

static void lowpan_dellink(struct net_device *dev, struct list_head *head)
{
	struct lowpan_dev_info *lowpan_dev = lowpan_dev_info(dev);
	struct net_device *real_dev = lowpan_dev->real_dev;
	struct lowpan_dev_record *entry, *tmp;

	ASSERT_RTNL();

	mutex_lock(&lowpan_dev_info(dev)->dev_list_mtx);
	list_for_each_entry_safe(entry, tmp, &lowpan_devices, list) {
		if (entry->ldev == dev) {
			list_del(&entry->list);
			kfree(entry);
		}
	}
	mutex_unlock(&lowpan_dev_info(dev)->dev_list_mtx);

	mutex_destroy(&lowpan_dev_info(dev)->dev_list_mtx);

	unregister_netdevice_queue(dev, head);

	dev_put(real_dev);
}

static struct rtnl_link_ops lowpan_link_ops __read_mostly = {
	.kind		= "lowpan",
	.priv_size	= sizeof(struct lowpan_dev_info),
	.setup		= lowpan_setup,
	.newlink	= lowpan_newlink,
	.dellink	= lowpan_dellink,
	.validate	= lowpan_validate,
};

static inline int __init lowpan_netlink_init(void)
{
	return rtnl_link_register(&lowpan_link_ops);
}

static inline void lowpan_netlink_fini(void)
{
	rtnl_link_unregister(&lowpan_link_ops);
}

static int lowpan_device_event(struct notifier_block *unused,
			       unsigned long event, void *ptr)
{
	struct net_device *dev = netdev_notifier_info_to_dev(ptr);
	LIST_HEAD(del_list);
	struct lowpan_dev_record *entry, *tmp;

	if (dev->type != ARPHRD_IEEE802154)
		goto out;

	if (event == NETDEV_UNREGISTER) {
		list_for_each_entry_safe(entry, tmp, &lowpan_devices, list) {
			if (lowpan_dev_info(entry->ldev)->real_dev == dev)
				lowpan_dellink(entry->ldev, &del_list);
		}

		unregister_netdevice_many(&del_list);
	}

out:
	return NOTIFY_DONE;
}

static struct notifier_block lowpan_dev_notifier = {
	.notifier_call = lowpan_device_event,
};

static struct packet_type lowpan_packet_type = {
	.type = __constant_htons(ETH_P_IEEE802154),
	.func = lowpan_rcv,
};

static int __init lowpan_init_module(void)
{
	int err = 0;

	err = lowpan_netlink_init();
	if (err < 0)
		goto out;

	dev_add_pack(&lowpan_packet_type);

	err = register_netdevice_notifier(&lowpan_dev_notifier);
	if (err < 0) {
		dev_remove_pack(&lowpan_packet_type);
		lowpan_netlink_fini();
	}
out:
	return err;
}

static void __exit lowpan_cleanup_module(void)
{
	struct lowpan_fragment *frame, *tframe;

	lowpan_netlink_fini();

	dev_remove_pack(&lowpan_packet_type);

	unregister_netdevice_notifier(&lowpan_dev_notifier);

	/* Now 6lowpan packet_type is removed, so no new fragments are
	 * expected on RX, therefore that's the time to clean incomplete
	 * fragments.
	 */
	spin_lock_bh(&flist_lock);
	list_for_each_entry_safe(frame, tframe, &lowpan_fragments, list) {
		del_timer_sync(&frame->timer);
		list_del(&frame->list);
		dev_kfree_skb(frame->skb);
		kfree(frame);
	}
	spin_unlock_bh(&flist_lock);
}

module_init(lowpan_init_module);
module_exit(lowpan_cleanup_module);
MODULE_LICENSE("GPL");
MODULE_ALIAS_RTNL_LINK("lowpan");<|MERGE_RESOLUTION|>--- conflicted
+++ resolved
@@ -1358,15 +1358,10 @@
 	real_dev = dev_get_by_index(src_net, nla_get_u32(tb[IFLA_LINK]));
 	if (!real_dev)
 		return -ENODEV;
-<<<<<<< HEAD
-	if (real_dev->type != ARPHRD_IEEE802154)
-		return -EINVAL;
-=======
 	if (real_dev->type != ARPHRD_IEEE802154) {
 		dev_put(real_dev);
 		return -EINVAL;
 	}
->>>>>>> d8ec26d7
 
 	lowpan_dev_info(dev)->real_dev = real_dev;
 	lowpan_dev_info(dev)->fragment_tag = 0;
