--- conflicted
+++ resolved
@@ -653,32 +653,6 @@
 }
 
 static int
-<<<<<<< HEAD
-check_entry(struct ipt_entry *e, const char *name)
-{
-	const struct xt_entry_target *t;
-
-	if (!ip_checkentry(&e->ip)) {
-		duprintf("ip check failed %p %s.\n", e, name);
-		return -EINVAL;
-	}
-
-	ip_checkdefault(&e->ip);
-
-	if (e->target_offset + sizeof(struct xt_entry_target) >
-	    e->next_offset)
-		return -EINVAL;
-
-	t = ipt_get_target_c(e);
-	if (e->target_offset + t->u.target_size > e->next_offset)
-		return -EINVAL;
-
-	return 0;
-}
-
-static int
-=======
->>>>>>> 9ca1d50f
 check_match(struct xt_entry_match *m, struct xt_mtchk_param *par)
 {
 	const struct ipt_ip *ip = par->entryinfo;
@@ -844,6 +818,8 @@
 
 	if (!ip_checkentry(&e->ip))
 		return -EINVAL;
+
+	ip_checkdefault(&e->ip);
 
 	err = xt_check_entry_offsets(e, e->elems, e->target_offset,
 				     e->next_offset);
@@ -1570,6 +1546,8 @@
 
 	if (!ip_checkentry(&e->ip))
 		return -EINVAL;
+
+	ip_checkdefault(&e->ip);
 
 	ret = xt_compat_check_entry_offsets(e, e->elems,
 					    e->target_offset, e->next_offset);
